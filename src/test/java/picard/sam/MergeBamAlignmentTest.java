/*
 * The MIT License
 *
 * Copyright (c) 2009 The Broad Institute
 *
 * Permission is hereby granted, free of charge, to any person obtaining a copy
 * of this software and associated documentation files (the "Software"), to deal
 * in the Software without restriction, including without limitation the rights
 * to use, copy, modify, merge, publish, distribute, sublicense, and/or sell
 * copies of the Software, and to permit persons to whom the Software is
 * furnished to do so, subject to the following conditions:
 *
 * The above copyright notice and this permission notice shall be included in
 * all copies or substantial portions of the Software.
 *
 * THE SOFTWARE IS PROVIDED "AS IS", WITHOUT WARRANTY OF ANY KIND, EXPRESS OR
 * IMPLIED, INCLUDING BUT NOT LIMITED TO THE WARRANTIES OF MERCHANTABILITY,
 * FITNESS FOR A PARTICULAR PURPOSE AND NONINFRINGEMENT. IN NO EVENT SHALL THE
 * AUTHORS OR COPYRIGHT HOLDERS BE LIABLE FOR ANY CLAIM, DAMAGES OR OTHER
 * LIABILITY, WHETHER IN AN ACTION OF CONTRACT, TORT OR OTHERWISE, ARISING FROM,
 * OUT OF OR IN CONNECTION WITH THE SOFTWARE OR THE USE OR OTHER DEALINGS IN
 * THE SOFTWARE.
 */
package picard.sam;

import htsjdk.samtools.BamFileIoUtils;
import htsjdk.samtools.Cigar;
import htsjdk.samtools.CigarElement;
import htsjdk.samtools.CigarOperator;
import htsjdk.samtools.Defaults;
import htsjdk.samtools.SAMFileHeader;
import htsjdk.samtools.SAMFileWriter;
import htsjdk.samtools.SAMFileWriterFactory;
import htsjdk.samtools.SAMProgramRecord;
import htsjdk.samtools.SAMReadGroupRecord;
import htsjdk.samtools.SAMRecord;
import htsjdk.samtools.SAMRecordIterator;
import htsjdk.samtools.SAMRecordSetBuilder;
import htsjdk.samtools.SAMTag;
import htsjdk.samtools.SamPairUtil;
import htsjdk.samtools.SamReader;
import htsjdk.samtools.SamReaderFactory;
import htsjdk.samtools.util.CloserUtil;
import htsjdk.samtools.util.IOUtil;
import htsjdk.variant.utils.SAMSequenceDictionaryExtractor;
import org.testng.Assert;
import org.testng.annotations.DataProvider;
import org.testng.annotations.Test;
import picard.PicardException;
import picard.cmdline.CommandLineProgramTest;
import picard.sam.testers.ValidateSamTester;

import java.io.File;
import java.io.FileDescriptor;
import java.io.FileInputStream;
import java.io.IOException;
import java.lang.reflect.Field;
import java.util.ArrayList;
import java.util.Arrays;
import java.util.Collections;
import java.util.HashMap;
import java.util.List;
import java.util.Map;

/**
 *  Test for the MergeBamAlignment class
 *
 * @author ktibbett@broadinstitute.org
 */
public class MergeBamAlignmentTest extends CommandLineProgramTest {

    private static final File TEST_DATA_DIR = new File("testdata/picard/sam/MergeBamAlignment");

    private static final File unmappedBam = new File("testdata/picard/sam/unmapped.sam");
    private static final File alignedBam = new File("testdata/picard/sam/aligned.sam");
    private static final File oneHalfAlignedBam = new File("testdata/picard/sam/onehalfaligned.sam");
    private static final File otherHalfAlignedBam = new File("testdata/picard/sam/otherhalfaligned.sam");
    private static final File mergingUnmappedBam = new File(TEST_DATA_DIR, "unmapped.sam");
    private static final File firstReadAlignedBam = new File(TEST_DATA_DIR, "allread1.trimmed.aligned.sam");
    private static final File secondReadAlignedBam = new File(TEST_DATA_DIR, "allread2.trimmed.aligned.sam");
    private static final File firstReadAlignedBam_firstHalf = new File(TEST_DATA_DIR, "firsthalf.read1.trimmed.aligned.sam");
    private static final File firstReadAlignedBam_secondHalf = new File(TEST_DATA_DIR, "secondhalf.read1.trimmed.aligned.sam");
    private static final File secondReadAlignedBam_firstHalf = new File(TEST_DATA_DIR, "firsthalf.read2.trimmed.aligned.sam");
    private static final File secondReadAlignedBam_secondHalf = new File(TEST_DATA_DIR, "secondhalf.read2.trimmed.aligned.sam");
    private static final File supplementalReadAlignedBam = new File(TEST_DATA_DIR, "aligned.supplement.sam");
    private static final File alignedQuerynameSortedBam = new File("testdata/picard/sam/aligned_queryname_sorted.sam");
    private static final File fasta = new File("testdata/picard/sam/merger.fasta");
    private static final String bigSequenceName = "chr7"; // The longest sequence in merger.fasta
    private static final File sequenceDict = new File("testdata/picard/sam/merger.dict");
    private static final File sequenceDict2 = new File("testdata/picard/sam/merger.2.dict");
    private static final File badorderUnmappedBam = new File(TEST_DATA_DIR, "unmapped.badorder.sam");
    private static final File badorderAlignedBam = new File(TEST_DATA_DIR, "aligned.badorder.sam");
    private static final File multipleStrandsAlignedBam = new File(TEST_DATA_DIR, "aligned.both.strands.sam");

    // For EarliestFragment tests, tag placed on the alignments which are expected to be marked as primary.
    private static final String ONE_OF_THE_BEST_TAG = "YB";

    public String getCommandLineProgramName() {
        return MergeBamAlignment.class.getSimpleName();
    }

    @Test
    public void testMergerWithSupplemental() throws Exception {
        final File outputWithSupplemental = File.createTempFile("mergeWithSupplementalTest", ".sam");
        outputWithSupplemental.deleteOnExit();

        doMergeAlignment(unmappedBam,
                Collections.singletonList(supplementalReadAlignedBam),
                null, null, null, null,
                false, true, false, 1,
                "0", "1.0", "align!", "myAligner",
                true, fasta, outputWithSupplemental,
                SamPairUtil.PairOrientation.FR, null, null, null, null, null);

        final SamReader result = SamReaderFactory.makeDefault().open(outputWithSupplemental);

        final List<Integer> clipAdapterFlags = new ArrayList<Integer>(Arrays.asList(99, 2147, 147, 2195));
        final List<Integer> foundClipAdapterFlags = new ArrayList<Integer>();

        for (final SAMRecord sam : result) {
            if (sam.getReadName().equals("both_reads_align_clip_adapter")) {
                foundClipAdapterFlags.add(sam.getFlags());
            }

            // This tests that we clip both (a) when the adapter is marked in the unmapped BAM file and
            // (b) when the insert size is less than the read length
            if (sam.getReadName().equals("both_reads_align_clip_marked")) {
                Assert.assertEquals(sam.getReferenceName(), "chr7");
                if (sam.getReadNegativeStrandFlag()) {
                    Assert.assertEquals(sam.getCigarString(), "5S96M", "Incorrect CIGAR string for " + sam.getReadName());
                } else {
                    Assert.assertEquals(sam.getCigarString(), "96M5S", "Incorrect CIGAR string for " + sam.getReadName());
                }
            }
            else if (sam.getReadName().equals("both_reads_align_clip_adapter")) {
                Assert.assertEquals(sam.getReferenceName(), "chr7");
                if (!sam.getSupplementaryAlignmentFlag()) {
                    if (sam.getReadNegativeStrandFlag()) Assert.assertEquals(sam.getCigarString(), "5S96M", "Incorrect CIGAR string for " + sam.getReadName());
                    else Assert.assertEquals(sam.getCigarString(), "96M5S", "Incorrect CIGAR string for " + sam.getReadName());
                }
            }
            // This tests that we DON'T clip when we run off the end if there are equal to or more than
            // MIN_ADAPTER_BASES hanging off the end
            else if (sam.getReadName().equals("both_reads_align_min_adapter_bases_exceeded")) {
                Assert.assertEquals(sam.getReferenceName(), "chr7");
                Assert.assertTrue(!sam.getCigarString().contains("S"),
                        "Read was clipped when it should not be.");
            } else if (sam.getReadName().equals("neither_read_aligns_or_present")) {
                Assert.assertTrue(sam.getReadUnmappedFlag(), "Read should be unmapped but isn't");
            }
            // Two pairs in which only the first read should align
            else if (sam.getReadName().equals("both_reads_present_only_first_aligns") ||
                    sam.getReadName().equals("read_2_too_many_gaps")) {
                if (sam.getFirstOfPairFlag()) {
                    Assert.assertEquals(sam.getReferenceName(), "chr7", "Read should be mapped but isn't");
                } else {
                    Assert.assertTrue(sam.getReadUnmappedFlag(), "Read should not be mapped but is");
                }
            } else {
                throw new Exception("Unexpected read name: " + sam.getReadName());
            }
        }

        // Make sure that we have the appropriate primary and supplementary reads in the new file
        Assert.assertEquals(foundClipAdapterFlags.size(), clipAdapterFlags.size());
        Collections.sort(clipAdapterFlags);
        Collections.sort(foundClipAdapterFlags);
        for (int i = 0; i < clipAdapterFlags.size(); i++) {
            Assert.assertEquals(clipAdapterFlags.get(i), foundClipAdapterFlags.get(i));
        }

    }

    @Test
    public void testMerger() throws Exception {
        final File output = File.createTempFile("mergeTest", ".sam");
        output.deleteOnExit();

        doMergeAlignment(unmappedBam, Collections.singletonList(alignedBam),
                null, null, null, null,
                false, true, false, 1,
                "0", "1.0", "align!", "myAligner",
                true, fasta, output,
                SamPairUtil.PairOrientation.FR, null, null, null, null, null);

        SamReader result = SamReaderFactory.makeDefault().open(output);
        Assert.assertEquals(result.getFileHeader().getSequenceDictionary().getSequences().size(), 8,
                "Number of sequences did not match");
        SAMProgramRecord pg = result.getFileHeader().getProgramRecords().get(0);
        Assert.assertEquals(pg.getProgramGroupId(), "0");
        Assert.assertEquals(pg.getProgramVersion(), "1.0");
        Assert.assertEquals(pg.getCommandLine(), "align!");
        Assert.assertEquals(pg.getProgramName(), "myAligner");

        final SAMReadGroupRecord rg = result.getFileHeader().getReadGroups().get(0);
        Assert.assertEquals(rg.getReadGroupId(), "0");
        Assert.assertEquals(rg.getSample(), "Hi,Mom!");

        Assert.assertEquals(result.getFileHeader().getSortOrder(), SAMFileHeader.SortOrder.coordinate);

        for (final SAMRecord sam : result) {
            // This tests that we clip both (a) when the adapter is marked in the unmapped BAM file and
            // (b) when the insert size is less than the read length
            if (sam.getReadName().equals("both_reads_align_clip_adapter") ||
                    sam.getReadName().equals("both_reads_align_clip_marked")) {
                Assert.assertEquals(sam.getReferenceName(), "chr7");
                if (sam.getReadNegativeStrandFlag()) {
                    Assert.assertEquals(sam.getCigarString(), "5S96M", "Incorrect CIGAR string for " +
                            sam.getReadName());
                } else {
                    Assert.assertEquals(sam.getCigarString(), "96M5S", "Incorrect CIGAR string for " +
                            sam.getReadName());
                }
            }
            // This tests that we DON'T clip when we run off the end if there are equal to or more than
            // MIN_ADAPTER_BASES hanging off the end
            else if (sam.getReadName().equals("both_reads_align_min_adapter_bases_exceeded")) {
                Assert.assertEquals(sam.getReferenceName(), "chr7");
                Assert.assertTrue(sam.getCigarString().indexOf("S") == -1,
                        "Read was clipped when it should not be.");
            } else if (sam.getReadName().equals("neither_read_aligns_or_present")) {
                Assert.assertTrue(sam.getReadUnmappedFlag(), "Read should be unmapped but isn't");
            }
            // Two pairs in which only the first read should align
            else if (sam.getReadName().equals("both_reads_present_only_first_aligns") ||
                    sam.getReadName().equals("read_2_too_many_gaps")) {
                if (sam.getFirstOfPairFlag()) {
                    Assert.assertEquals(sam.getReferenceName(), "chr7", "Read should be mapped but isn't");
                } else {
                    Assert.assertTrue(sam.getReadUnmappedFlag(), "Read should not be mapped but is");
                }
            } else {
                throw new Exception("Unexpected read name: " + sam.getReadName());
            }

            final boolean pos = !sam.getReadNegativeStrandFlag();
            Assert.assertEquals(sam.getAttribute("aa"), pos ? "Hello" : "olleH");
            Assert.assertEquals(sam.getAttribute("ab"), pos ? "ATTCGG" : "CCGAAT");
            Assert.assertEquals(sam.getAttribute("ac"), pos ? new byte[] {1,2,3} : new byte[] {3,2,1});
            Assert.assertEquals(sam.getAttribute("as"), pos ? new short[]{1,2,3} : new short[]{3,2,1});
            Assert.assertEquals(sam.getAttribute("ai"), pos ? new int[]  {1,2,3} : new int[]  {3,2,1});
            Assert.assertEquals(sam.getAttribute("af"), pos ? new float[]{1,2,3} : new float[]{3,2,1});
        }

        // Quick test to make sure the program record gets picked up from the file if not specified
        // on the command line.
        doMergeAlignment(unmappedBam, Collections.singletonList(alignedBam),
                null, null, null, null,
                false, true, false, 1,
                null, null, null, null,
                true, fasta, output,
                SamPairUtil.PairOrientation.FR, null, null, null, null, null);

        CloserUtil.close(result);

        result = SamReaderFactory.makeDefault().open(output);
        pg = result.getFileHeader().getProgramRecords().get(0);
        Assert.assertEquals(pg.getProgramGroupId(), "1",
                "Program group ID not picked up correctly from aligned BAM");
        Assert.assertEquals(pg.getProgramVersion(), "2.0",
                "Program version not picked up correctly from aligned BAM");
        Assert.assertNull(pg.getCommandLine(),
                "Program command line not picked up correctly from aligned BAM");
        Assert.assertEquals(pg.getProgramName(), "Hey!",
                "Program name not picked up correctly from aligned BAM");

        CloserUtil.close(result);
    }


    @Test
    public void testMergerFromMultipleFiles() throws Exception {
        final File output = File.createTempFile("mergeTest", ".sam");
        output.deleteOnExit();

        doMergeAlignment(unmappedBam, Arrays.asList(oneHalfAlignedBam, otherHalfAlignedBam),
                null, null, null, null,
                false, true, false, 1,
                "0", "1.0", "align!", "myAligner",
                true, fasta, output,
                SamPairUtil.PairOrientation.FR, null, null, null, null, null);

        final SamReader result = SamReaderFactory.makeDefault().open(output);

        for (final SAMRecord sam : result) {
            // This tests that we clip both (a) when the adapter is marked in the unmapped BAM file and
            // (b) when the insert size is less than the read length
            if (sam.getReadName().equals("both_reads_align_clip_adapter") ||
                    sam.getReadName().equals("both_reads_align_clip_marked")) {
                Assert.assertEquals(sam.getReferenceName(), "chr7");
                if (sam.getReadNegativeStrandFlag()) {
                    Assert.assertEquals(sam.getCigarString(), "5S96M", "Incorrect CIGAR string for " +
                            sam.getReadName());
                } else {
                    Assert.assertEquals(sam.getCigarString(), "96M5S", "Incorrect CIGAR string for " +
                            sam.getReadName());
                }
            }
            // This tests that we DON'T clip when we run off the end if there are equal to or more than
            // MIN_ADAPTER_BASES hanging off the end
            else if (sam.getReadName().equals("both_reads_align_min_adapter_bases_exceeded")) {
                Assert.assertEquals(sam.getReferenceName(), "chr7");
                Assert.assertTrue(!sam.getCigarString().contains("S"),
                        "Read was clipped when it should not be.");
            } else if (sam.getReadName().equals("neither_read_aligns_or_present")) {
                Assert.assertTrue(sam.getReadUnmappedFlag(), "Read should be unmapped but isn't");
            }
            // Two pairs in which only the first read should align
            else if (sam.getReadName().equals("both_reads_present_only_first_aligns") ||
                    sam.getReadName().equals("read_2_too_many_gaps")) {
                if (sam.getFirstOfPairFlag()) {
                    Assert.assertEquals(sam.getReferenceName(), "chr7", "Read should be mapped but isn't");
                } else {
                    Assert.assertTrue(sam.getReadUnmappedFlag(), "Read should not be mapped but is");
                }
            } else {
                throw new Exception("Unexpected read name: " + sam.getReadName());
            }
        }
    }

    @Test(dataProvider="data")
    public void testSortingOnSamAlignmentMerger(final File unmapped, final File aligned, final boolean sorted, final boolean coordinateSorted, final String testName)
        throws IOException {

        final File target = File.createTempFile("target", "bam");
        target.deleteOnExit();
        final SamAlignmentMerger merger = new SamAlignmentMerger(unmapped,  target, fasta, null, true, false,
                false, Collections.singletonList(aligned), 1, null, null, null, null, null, null,
                Collections.singletonList(SamPairUtil.PairOrientation.FR),
                coordinateSorted ? SAMFileHeader.SortOrder.coordinate : SAMFileHeader.SortOrder.queryname,
                new BestMapqPrimaryAlignmentSelectionStrategy(), false, false, 30);

        merger.mergeAlignment(Defaults.REFERENCE_FASTA);
        Assert.assertEquals(sorted, !merger.getForceSort());
        final SAMRecordIterator it = SamReaderFactory.makeDefault().open(target).iterator();
        int aln = 0;
        while (it.hasNext()) {
            final SAMRecord rec = it.next();
            if (!rec.getReadUnmappedFlag()) {
                aln++;
            }
        }
        Assert.assertEquals(aln, 6, "Incorrect number of aligned reads in merged BAM file");
    }

    @DataProvider(name="data")
    public Object[][] getDataForSortingTest() {
        return new Object[][] {
                {unmappedBam, alignedQuerynameSortedBam, true, true, "Basic test with pre-sorted alignment"},
                {unmappedBam, alignedBam, false, true, "Basic test with unsorted alignment"},
                {unmappedBam, alignedQuerynameSortedBam, true, false, "Basic test with pre-sorted alignment"},
                {unmappedBam, alignedBam, false, false, "Basic test with unsorted alignment"}
        };
    }

    /**
     * Minimal test of merging data from separate read 1 and read 2 alignments
     */
    @Test(dataProvider="separateTrimmed")
    public void testMergingFromSeparatedReadTrimmedAlignments(final File unmapped, final List<File> r1Align, final List<File> r2Align, final int r1Trim, final int r2Trim, final String testName) throws Exception {
         final File output = File.createTempFile("mergeMultipleAlignmentsTest", ".sam");
         output.deleteOnExit();

        doMergeAlignment(unmapped, null, r1Align, r2Align, r1Trim, r2Trim,
                false, true, false, 1,
                "0", "1.0", "align!", "myAligner",
                true, fasta, output,
                SamPairUtil.PairOrientation.FR, null, null, null, null, null);

        SamReaderFactory factory = SamReaderFactory.makeDefault();
        final SamReader result = factory.open(output);
         for (final SAMRecord sam : result) {
            // Get the alignment record
            final List<File> rFiles = sam.getFirstOfPairFlag() ? r1Align : r2Align;
            SAMRecord alignment = null;
            for (final File f : rFiles) {
                for (final SAMRecord tmp : factory.open(f)) {
                    if (tmp.getReadName().equals(sam.getReadName())) {
                        alignment = tmp;
                        break;
                    }
                }
                if (alignment != null) break;
            }

            final int trim = sam.getFirstOfPairFlag() ? r1Trim : r2Trim;
            final int notWrittenToFastq = sam.getReadLength() - (trim + alignment.getReadLength());
            final int beginning = sam.getReadNegativeStrandFlag() ? notWrittenToFastq : trim;
            final int end = sam.getReadNegativeStrandFlag() ? trim : notWrittenToFastq;

            if (!sam.getReadUnmappedFlag()) {
                final CigarElement firstMergedCigarElement = sam.getCigar().getCigarElement(0);
                final CigarElement lastMergedCigarElement = sam.getCigar().getCigarElement(sam.getCigar().getCigarElements().size() - 1);
                final CigarElement firstAlignedCigarElement = alignment.getCigar().getCigarElement(0);
                final CigarElement lastAlignedCigarElement = alignment.getCigar().getCigarElement(alignment.getCigar().getCigarElements().size() - 1);

                if (beginning > 0) {
                    Assert.assertEquals(firstMergedCigarElement.getOperator(), CigarOperator.S, "First element is not a soft clip");
                    Assert.assertEquals(firstMergedCigarElement.getLength(), beginning + ((firstAlignedCigarElement.getOperator() == CigarOperator.S) ? firstAlignedCigarElement.getLength() : 0));
                }
                if (end > 0) {
                    Assert.assertEquals(lastMergedCigarElement.getOperator(), CigarOperator.S, "Last element is not a soft clip");
                    Assert.assertEquals(lastMergedCigarElement.getLength(), end + ((lastAlignedCigarElement.getOperator() == CigarOperator.S) ? lastAlignedCigarElement.getLength() : 0));
                }
            }
        }

    }

    @DataProvider(name="separateTrimmed")
    public Object[][] getDataForMergingTest() {
        return new Object[][] {
            // Tests using one file for each read, queryname sorted, trimmed, not all bases written
            {mergingUnmappedBam, Arrays.asList(firstReadAlignedBam), Arrays.asList(secondReadAlignedBam), 17, 20, "one file per read"},
            // Tests using multiple files for each read, coordinate sorted, trimmed, not all bases written
            {mergingUnmappedBam, Arrays.asList(firstReadAlignedBam_firstHalf, firstReadAlignedBam_secondHalf),
                    Arrays.asList(secondReadAlignedBam_firstHalf, secondReadAlignedBam_secondHalf), 17, 20, "two files per read"}
        };
    }

    @Test(expectedExceptions = {IllegalStateException.class, PicardException.class})
    public void testOldQuerynameSortFails() throws IOException {

        final File merged = File.createTempFile("merged", BamFileIoUtils.BAM_FILE_EXTENSION);
        merged.deleteOnExit();

        doMergeAlignment(badorderUnmappedBam, Collections.singletonList(badorderAlignedBam),
                null, null, null, null,
                false, true, false, 1,
                "0", "1.0", "align!", "myAligner",
                true, fasta, merged,
                SamPairUtil.PairOrientation.FR, null,
                null, null, null, null);
        Assert.fail("Merger should have failed because unmapped reads are not in queryname order but didn't");
    }

    @Test
    public void testMultiHit() throws IOException {
        final File unmappedSam = new File(TEST_DATA_DIR, "multihit.unmapped.sam");
        final File alignedSam = new File(TEST_DATA_DIR, "multihit.aligned.sam");
        final File merged = File.createTempFile("merged", ".sam");
        merged.deleteOnExit();

        doMergeAlignment(unmappedSam, Collections.singletonList(alignedSam),
                null, null, null, null,
                false, true, false, 1,
                "0", "1.0", "align!", "myAligner",
                true, fasta, merged,
                null, null, null, null, null, null);

        // Iterate over the merged output and gather some statistics
        final Map<String, AlignmentAccumulator> accumulatorMap = new HashMap<String, AlignmentAccumulator>();

        final SamReader reader = SamReaderFactory.makeDefault().open(merged);
        for (final SAMRecord rec : reader) {
            final String readName;
            if (!rec.getReadPairedFlag()) readName = rec.getReadName();
            else if (rec.getFirstOfPairFlag()) readName = rec.getReadName() + "/1";
            else readName = rec.getReadName() + "/2";
            AlignmentAccumulator acc = accumulatorMap.get(readName);
            if (acc == null) {
                acc = new AlignmentAccumulator();
                accumulatorMap.put(readName, acc);
            }
            if (rec.getReadUnmappedFlag()) {
                Assert.assertFalse(acc.seenUnaligned, readName);
                acc.seenUnaligned = true;
            } else {
                ++acc.numAlignments;
                if (!rec.getNotPrimaryAlignmentFlag()) {
                    Assert.assertNull(acc.primaryAlignmentSequence, readName);
                    acc.primaryAlignmentSequence = rec.getReferenceName();
                }
            }
        }

        // Set up expected results
        final Map<String, AlignmentAccumulator> expectedMap = new HashMap<String, AlignmentAccumulator>();
        expectedMap.put("frag_hit", new AlignmentAccumulator(false, 1, "chr1"));
        expectedMap.put("frag_multihit", new AlignmentAccumulator(false, 3, "chr2"));
        expectedMap.put("frag_no_hit", new AlignmentAccumulator(true, 0, null));
        expectedMap.put("pair_both_hit/1", new AlignmentAccumulator(false, 1, "chr7"));
        expectedMap.put("pair_both_hit/2", new AlignmentAccumulator(false, 1, "chr7"));
        expectedMap.put("pair_both_multihit/1", new AlignmentAccumulator(false, 3, "chr8"));
        expectedMap.put("pair_both_multihit/2", new AlignmentAccumulator(false, 3, "chr8"));
        expectedMap.put("pair_first_hit/1", new AlignmentAccumulator(false, 1, "chr1"));
        expectedMap.put("pair_first_hit/2", new AlignmentAccumulator(true, 0, null));
        expectedMap.put("pair_first_multihit/1", new AlignmentAccumulator(false, 3, "chr1"));
        expectedMap.put("pair_first_multihit/2", new AlignmentAccumulator(true, 0, null));
        expectedMap.put("pair_no_hit/1", new AlignmentAccumulator(true, 0, null));
        expectedMap.put("pair_no_hit/2", new AlignmentAccumulator(true, 0, null));
        expectedMap.put("pair_second_hit/1", new AlignmentAccumulator(true, 0, null));
        expectedMap.put("pair_second_hit/2", new AlignmentAccumulator(false, 1, "chr1"));
        expectedMap.put("pair_second_multihit/1", new AlignmentAccumulator(true, 0, null));
        expectedMap.put("pair_second_multihit/2", new AlignmentAccumulator(false, 3, "chr3"));

        Assert.assertEquals(accumulatorMap.size(), expectedMap.size());

        for (final Map.Entry<String, AlignmentAccumulator> entry : expectedMap.entrySet()) {
            final AlignmentAccumulator actual = accumulatorMap.get(entry.getKey());
            Assert.assertEquals(actual, entry.getValue(), entry.getKey());
        }

        assertSamValid(merged);
    }

    private void assertSamValid(final File sam) {
        new ValidateSamTester().assertSamValid(sam);
    }

    private static class AlignmentAccumulator {
        boolean seenUnaligned = false;
        int numAlignments = 0;
        String primaryAlignmentSequence = null;

        private AlignmentAccumulator() {}

        private AlignmentAccumulator(final boolean seenUnaligned, final int numAlignments, final String primaryAlignmentSequence) {
            this.seenUnaligned = seenUnaligned;
            this.numAlignments = numAlignments;
            this.primaryAlignmentSequence = primaryAlignmentSequence;
        }

        public boolean equals(final Object o) {
            if (this == o) return true;
            if (o == null || getClass() != o.getClass()) return false;

            final AlignmentAccumulator that = (AlignmentAccumulator) o;

            if (numAlignments != that.numAlignments) return false;
            if (seenUnaligned != that.seenUnaligned) return false;
            if (primaryAlignmentSequence != null ? !primaryAlignmentSequence.equals(that.primaryAlignmentSequence) : that.primaryAlignmentSequence != null)
                return false;

            return true;
        }

        @Override
        public int hashCode() {
            int result = (seenUnaligned ? 1 : 0);
            result = 31 * result + numAlignments;
            result = 31 * result + (primaryAlignmentSequence != null ? primaryAlignmentSequence.hashCode() : 0);
            return result;
        }

        @Override
        public String toString() {
            return "AlignmentAccumulator{" +
                    "seenUnaligned=" + seenUnaligned +
                    ", numAlignments=" + numAlignments +
                    ", primaryAlignmentSequence='" + primaryAlignmentSequence + '\'' +
                    '}';
        }
    }

    /**
     * Read a single paired-end read from a file, and create one or more aligned records for the read pair based on
     * the lists, merge with the original paired-end read, and assert expected results.
     * @param description
     * @param firstOfPair List that describes the aligned SAMRecords to create for the first end.
     * @param secondOfPair List that describes the aligned SAMRecords to create for the second end.
     * @param expectedPrimaryHitIndex Expected value for the HI tag in the primary alignment in the merged output.
     * @param expectedNumFirst Expected number of first-of-pair SAMRecords in the merged output.
     * @param expectedNumSecond Expected number of second-of-pair SAMRecords in the merged output.
     * @param expectedPrimaryMapq Sum of mapqs of both ends of primary alignment in the merged output.
     * @throws Exception
     */
    @Test(dataProvider = "testPairedMultiHitWithFilteringTestCases")
    public void testPairedMultiHitWithFiltering(final String description, final List<HitSpec> firstOfPair, final List<HitSpec> secondOfPair,
                                                final Integer expectedPrimaryHitIndex, final int expectedNumFirst,
                                                final int expectedNumSecond, final int expectedPrimaryMapq) throws Exception {

        // Create the aligned file by copying bases, quals, readname from the unmapped read, and conforming to each HitSpec.
        final File unmappedSam = new File(TEST_DATA_DIR, "multihit.filter.unmapped.sam");
        final SAMRecordIterator unmappedSamFileIterator = SamReaderFactory.makeDefault().open(unmappedSam).iterator();
        final SAMRecord firstUnmappedRec = unmappedSamFileIterator.next();
        final SAMRecord secondUnmappedRec = unmappedSamFileIterator.next();
        unmappedSamFileIterator.close();
        final File alignedSam = File.createTempFile("aligned.", ".sam");
        alignedSam.deleteOnExit();
        final SAMFileHeader alignedHeader = new SAMFileHeader();
        alignedHeader.setSortOrder(SAMFileHeader.SortOrder.queryname);
        alignedHeader.setSequenceDictionary(SamReaderFactory.makeDefault().getFileHeader(sequenceDict).getSequenceDictionary());
        final SAMFileWriter alignedWriter = new SAMFileWriterFactory().makeSAMWriter(alignedHeader, true, alignedSam);
        for (int i = 0; i < Math.max(firstOfPair.size(), secondOfPair.size()); ++i) {
            final HitSpec firstHitSpec = firstOfPair.isEmpty()? null: firstOfPair.get(i);
            final HitSpec secondHitSpec = secondOfPair.isEmpty()? null: secondOfPair.get(i);
            final SAMRecord first = makeRead(alignedHeader, firstUnmappedRec, firstHitSpec, true, i);
            final SAMRecord second = makeRead(alignedHeader, secondUnmappedRec, secondHitSpec, false, i);
            if (first != null && second != null) SamPairUtil.setMateInfo(first, second);
            if (first != null) {
                if (second == null) first.setMateUnmappedFlag(true);
                alignedWriter.addAlignment(first);
            }
            if (second != null) {
                if (first == null) second.setMateUnmappedFlag(true);
                alignedWriter.addAlignment(second);
            }
        }
        alignedWriter.close();

        // Merge aligned file with original unmapped file.
        final File mergedSam = File.createTempFile("merged.", ".sam");
        mergedSam.deleteOnExit();

        doMergeAlignment(unmappedSam, Collections.singletonList(alignedSam),
                null, null, null, null,
                false, true, false, 1,
                "0", "1.0", "align!", "myAligner",
                true, fasta, mergedSam,
                null, null, null, null, null, null);

        assertSamValid(mergedSam);

        // Tally metrics and check for agreement with expected.
        final SamReader mergedReader = SamReaderFactory.makeDefault().open(mergedSam);
        int numFirst = 0;
        int numSecond = 0;
        Integer primaryHitIndex = null;
        int primaryMapq = 0;
        for (final SAMRecord rec : mergedReader) {
            if (rec.getFirstOfPairFlag()) ++numFirst;
            if (rec.getSecondOfPairFlag()) ++numSecond;
            if (!rec.getNotPrimaryAlignmentFlag()  && !rec.getReadUnmappedFlag()) {
                final Integer hitIndex = rec.getIntegerAttribute(SAMTag.HI.name());
                final int newHitIndex = (hitIndex == null? -1: hitIndex);
                if (primaryHitIndex == null) primaryHitIndex = newHitIndex;
                else Assert.assertEquals(newHitIndex, primaryHitIndex.intValue());
                primaryMapq += rec.getMappingQuality();
            }
        }
        Assert.assertEquals(numFirst, expectedNumFirst);
        Assert.assertEquals(numSecond, expectedNumSecond);
        Assert.assertEquals(primaryHitIndex, expectedPrimaryHitIndex);
        Assert.assertEquals(primaryMapq, expectedPrimaryMapq);
    }

    private SAMRecord makeRead(final SAMFileHeader alignedHeader, final SAMRecord unmappedRec, final HitSpec hitSpec,
                               final boolean firstOfPair, final int hitIndex) {
        if (hitSpec == null) return null;
        final SAMRecord rec = makeRead(alignedHeader, unmappedRec, hitSpec, hitIndex);
        rec.setReadPairedFlag(true);
        if (firstOfPair) {
            rec.setFirstOfPairFlag(true);
            rec.setAlignmentStart(hitIndex + 1);
        } else {
            rec.setSecondOfPairFlag(true);
            rec.setAlignmentStart(hitIndex + 201);
        }
        return rec;
    }

    private SAMRecord makeRead(final SAMFileHeader alignedHeader, final SAMRecord unmappedRec, final HitSpec hitSpec, final int hitIndex) {
        final SAMRecord rec = new SAMRecord(alignedHeader);
        rec.setReadName(unmappedRec.getReadName());
        rec.setReadBases(unmappedRec.getReadBases());
        rec.setBaseQualities(unmappedRec.getBaseQualities());
        rec.setMappingQuality(hitSpec.mapq);
        if (!hitSpec.primary) rec.setNotPrimaryAlignmentFlag(true);
        final Cigar cigar = new Cigar();
        final int readLength = rec.getReadLength();
        if (hitSpec.filtered) {
            // Add two insertions so alignment is filtered.
            cigar.add(new CigarElement(readLength-4, CigarOperator.M));
            cigar.add(new CigarElement(1, CigarOperator.I));
            cigar.add(new CigarElement(1, CigarOperator.M));
            cigar.add(new CigarElement(1, CigarOperator.I));
            cigar.add(new CigarElement(1, CigarOperator.M));
        } else {
            cigar.add(new CigarElement(readLength, CigarOperator.M));
        }
        rec.setCigar(cigar);

        rec.setReferenceName(bigSequenceName);
        rec.setAttribute(SAMTag.HI.name(), hitIndex);
        rec.setAlignmentStart(hitIndex + 1);

        return rec;
    }

    class HitSpec {
        final boolean primary;
        final boolean filtered;
        final int mapq;

        HitSpec(final boolean primary, final boolean filtered, final int mapq) {
            this.primary = primary;
            this.filtered = filtered;
            this.mapq = mapq;
        }
    }

    @DataProvider(name="testPairedMultiHitWithFilteringTestCases")
    public Object[][] testPairedMultiHitWithFilteringTestCases() {
        final ArrayList<Object[]> ret = new ArrayList<Object[]>();
        List<HitSpec> firstOfPair;
        List<HitSpec> secondOfPair;

        // One end aligned test cases...

        firstOfPair = new ArrayList<HitSpec>();
        secondOfPair = Collections.emptyList();
        firstOfPair.add(new HitSpec(false, true, 10));
        firstOfPair.add(new HitSpec(true, true, 10));
        firstOfPair.add(new HitSpec(false, false, 9));
        ret.add(new Object[]{"Only 1st end has alignments, primary alignment is filtered, one 2ndary is filtered", firstOfPair, secondOfPair, -1, 1, 1, 9});

        secondOfPair = new ArrayList<HitSpec>();
        firstOfPair = Collections.emptyList();
        secondOfPair.add(new HitSpec(false, false, 11));
        secondOfPair.add(new HitSpec(true, true, 10));
        secondOfPair.add(new HitSpec(false, true, 9));
        ret.add(new Object[]{"Only 2nd end has alignments, primary alignment is filtered, one 2ndary is filtered", firstOfPair, secondOfPair, -1, 1, 1, 11});

        firstOfPair = new ArrayList<HitSpec>();
        secondOfPair = Collections.emptyList();
        firstOfPair.add(new HitSpec(false, true, 10));
        firstOfPair.add(new HitSpec(true, true, 10));
        firstOfPair.add(new HitSpec(false, true, 9));
        ret.add(new Object[]{"Only 1st end has alignments, all are filtered", firstOfPair, secondOfPair, null, 1, 1, 0});

        secondOfPair = new ArrayList<HitSpec>();
        firstOfPair = Collections.emptyList();
        secondOfPair.add(new HitSpec(false, true, 10));
        secondOfPair.add(new HitSpec(true, true, 10));
        secondOfPair.add(new HitSpec(false, true, 9));
        ret.add(new Object[]{"Only 2nd end has alignments, all are filtered", firstOfPair, secondOfPair, null, 1, 1, 0});

        // Both ends aligned test cases...

        firstOfPair = new ArrayList<HitSpec>();
        secondOfPair = new ArrayList<HitSpec>();
        firstOfPair.add(new HitSpec(false, false, 10));
        firstOfPair.add(new HitSpec(true, true, 10));
        firstOfPair.add(new HitSpec(false, false, 9));
        secondOfPair.add(new HitSpec(false, false, 11));
        secondOfPair.add(new HitSpec(true, false, 30));
        secondOfPair.add(new HitSpec(false, false, 9));
        ret.add(new Object[]{"Both ends aligned, one end of primary filtered", firstOfPair, secondOfPair, -1, 3, 3, 30});

        firstOfPair = new ArrayList<HitSpec>();
        secondOfPair = new ArrayList<HitSpec>();
        firstOfPair.add(new HitSpec(false, false, 10));
        firstOfPair.add(new HitSpec(true, true, 10));
        firstOfPair.add(new HitSpec(false, true, 9));
        secondOfPair.add(new HitSpec(false, false, 11));
        secondOfPair.add(new HitSpec(true, false, 30));
        secondOfPair.add(new HitSpec(false, false, 9));
        ret.add(new Object[]{"Both ends aligned, one end of primary filtered, one end of secondary filtered", firstOfPair, secondOfPair, -1, 2, 3, 30});

        firstOfPair = new ArrayList<HitSpec>();
        secondOfPair = new ArrayList<HitSpec>();
        firstOfPair.add(new HitSpec(false, false, 9));
        firstOfPair.add(new HitSpec(true, true, 10));
        firstOfPair.add(new HitSpec(false, false, 10));
        secondOfPair.add(new HitSpec(false, false, 9));
        secondOfPair.add(new HitSpec(true, true, 30));
        secondOfPair.add(new HitSpec(false, false, 11));
        ret.add(new Object[]{"Both ends aligned, both ends of primary filtered", firstOfPair, secondOfPair, 1, 2, 2, 21});

        firstOfPair = new ArrayList<HitSpec>();
        secondOfPair = new ArrayList<HitSpec>();
        firstOfPair.add(new HitSpec(false, false, 9));
        firstOfPair.add(new HitSpec(true, true, 10));
        firstOfPair.add(new HitSpec(false, false, 10));
        secondOfPair.add(new HitSpec(false, false, 12));
        secondOfPair.add(new HitSpec(true, true, 30));
        secondOfPair.add(new HitSpec(false, false, 11));
        ret.add(new Object[]{"Both ends aligned, both ends of primary filtered, two secondary alignments with identical mapq",
                firstOfPair, secondOfPair, 1, 2, 2, 21});

        firstOfPair = new ArrayList<HitSpec>();
        secondOfPair = new ArrayList<HitSpec>();
        firstOfPair.add(new HitSpec(false, true, 9));
        firstOfPair.add(new HitSpec(true, true, 10));
        firstOfPair.add(new HitSpec(false, false, 10));
        secondOfPair.add(new HitSpec(false, false, 30));
        secondOfPair.add(new HitSpec(true, true, 30));
        secondOfPair.add(new HitSpec(false, false, 11));
        ret.add(new Object[]{"Both ends aligned, both ends of primary filtered, one end of secondary filtered, but with high mapq",
                firstOfPair, secondOfPair, -1, 2, 2, 30});

        firstOfPair = new ArrayList<HitSpec>();
        secondOfPair = new ArrayList<HitSpec>();
        firstOfPair.add(new HitSpec(false, true, 9));
        firstOfPair.add(new HitSpec(false, false, 10));
        firstOfPair.add(new HitSpec(true, false, 10));
        secondOfPair.add(new HitSpec(false, true, 30));
        secondOfPair.add(new HitSpec(false, false, 11));
        secondOfPair.add(new HitSpec(true, false, 30));
        ret.add(new Object[]{"Both ends aligned, secondary filtered on both ends", firstOfPair, secondOfPair, 1, 2, 2, 40});

        firstOfPair = new ArrayList<HitSpec>();
        secondOfPair = new ArrayList<HitSpec>();
        firstOfPair.add(new HitSpec(false, false, 9));
        firstOfPair.add(new HitSpec(false, false, 10));
        firstOfPair.add(new HitSpec(true, false, 10));
        secondOfPair.add(new HitSpec(false, true, 30));
        secondOfPair.add(new HitSpec(false, false, 11));
        secondOfPair.add(new HitSpec(true, false, 30));
        ret.add(new Object[]{"Both ends aligned, secondary filtered on second end", firstOfPair, secondOfPair, 2, 3, 2, 40});

        firstOfPair = new ArrayList<HitSpec>();
        secondOfPair = new ArrayList<HitSpec>();
        firstOfPair.add(new HitSpec(false, false, 9));
        firstOfPair.add(new HitSpec(false, true, 10));
        firstOfPair.add(new HitSpec(true, false, 10));
        secondOfPair.add(new HitSpec(false, false, 30));
        secondOfPair.add(new HitSpec(false, false, 11));
        secondOfPair.add(new HitSpec(true, false, 30));
        ret.add(new Object[]{"Both ends aligned, secondary filtered on first end", firstOfPair, secondOfPair, 2, 2, 3, 40});

        firstOfPair = new ArrayList<HitSpec>();
        secondOfPair = new ArrayList<HitSpec>();
        firstOfPair.add(new HitSpec(false, true, 9));
        firstOfPair.add(new HitSpec(false, true, 10));
        firstOfPair.add(new HitSpec(true, true, 10));
        secondOfPair.add(new HitSpec(false, true, 30));
        secondOfPair.add(new HitSpec(false, true, 11));
        secondOfPair.add(new HitSpec(true, true, 30));
        ret.add(new Object[]{"Both ends aligned, all filtered", firstOfPair, secondOfPair, null, 1, 1, 0});

        return ret.toArray(new Object[0][]);
    }




    /**
     * Read a single fragment read from a file, and create one or more aligned records for the read pair based on
     * the lists, merge with the original read, and assert expected results.
     * @param description
     * @param hitSpecs List that describes the aligned SAMRecords to create.
     * @param expectedPrimaryHitIndex Expected value for the HI tag in the primary alignment in the merged output.
     * @param expectedNumReads Expected number of SAMRecords in the merged output.
     * @param expectedPrimaryMapq Mapq of both ends of primary alignment in the merged output.
     * @throws Exception
     */
    @Test(dataProvider = "testFragmentMultiHitWithFilteringTestCases")
    public void testFragmentMultiHitWithFiltering(final String description, final List<HitSpec> hitSpecs,
                                                final Integer expectedPrimaryHitIndex, final int expectedNumReads,
                                                final int expectedPrimaryMapq) throws Exception {

        // Create the aligned file by copying bases, quals, readname from the unmapped read, and conforming to each HitSpec.
        final File unmappedSam = new File(TEST_DATA_DIR, "multihit.filter.fragment.unmapped.sam");
        final SAMRecordIterator unmappedSamFileIterator = SamReaderFactory.makeDefault().open(unmappedSam).iterator();
        final SAMRecord unmappedRec = unmappedSamFileIterator.next();
        unmappedSamFileIterator.close();
        final File alignedSam = File.createTempFile("aligned.", ".sam");
        alignedSam.deleteOnExit();
        final SAMFileHeader alignedHeader = new SAMFileHeader();
        alignedHeader.setSortOrder(SAMFileHeader.SortOrder.queryname);
        alignedHeader.setSequenceDictionary(SamReaderFactory.makeDefault().getFileHeader(sequenceDict).getSequenceDictionary());
        final SAMFileWriter alignedWriter = new SAMFileWriterFactory().makeSAMWriter(alignedHeader, true, alignedSam);
        for (int i = 0; i < hitSpecs.size(); ++i) {
            final HitSpec hitSpec = hitSpecs.get(i);
            final SAMRecord mappedRec = makeRead(alignedHeader, unmappedRec, hitSpec, i);
            if (mappedRec != null) {
                alignedWriter.addAlignment(mappedRec);
            }
        }
        alignedWriter.close();

        // Merge aligned file with original unmapped file.
        final File mergedSam = File.createTempFile("merged.", ".sam");
        mergedSam.deleteOnExit();

        doMergeAlignment(unmappedSam, Collections.singletonList(alignedSam),
                null, null, null, null,
                false, true, false, 1,
                "0", "1.0", "align!", "myAligner",
                false, fasta, mergedSam,
                null, null, null, null, null, null);

        assertSamValid(mergedSam);

        // Tally metrics and check for agreement with expected.
        final SamReader mergedReader = SamReaderFactory.makeDefault().open(mergedSam);
        int numReads = 0;
        Integer primaryHitIndex = null;
        int primaryMapq = 0;
        for (final SAMRecord rec : mergedReader) {
            ++numReads;
            if (!rec.getNotPrimaryAlignmentFlag()  && !rec.getReadUnmappedFlag()) {
                final Integer hitIndex = rec.getIntegerAttribute(SAMTag.HI.name());
                final int newHitIndex = (hitIndex == null? -1: hitIndex);
                Assert.assertNull(primaryHitIndex);
                primaryHitIndex = newHitIndex;
                primaryMapq = rec.getMappingQuality();
            }
        }
        Assert.assertEquals(numReads, expectedNumReads);
        Assert.assertEquals(primaryHitIndex, expectedPrimaryHitIndex);
        Assert.assertEquals(primaryMapq, expectedPrimaryMapq);
    }

    @DataProvider(name="testFragmentMultiHitWithFilteringTestCases")
    public Object[][] testFragmentMultiHitWithFilteringTestCases() {
        final ArrayList<Object[]> ret = new ArrayList<Object[]>();
        List<HitSpec> hitSpecs;

        hitSpecs = new ArrayList<HitSpec>();
        hitSpecs.add(new HitSpec(false, true, 10));
        hitSpecs.add(new HitSpec(true, false, 8));
        hitSpecs.add(new HitSpec(false, false, 9));
        ret.add(new Object[]{"One secondary filtered", hitSpecs, -1, 2, 8});

        hitSpecs = new ArrayList<HitSpec>();
        hitSpecs.add(new HitSpec(false, false, 10));
        hitSpecs.add(new HitSpec(true, true, 8));
        hitSpecs.add(new HitSpec(false, false, 11));
        ret.add(new Object[]{"Primary filtered", hitSpecs, -1, 2, 11});

        hitSpecs = new ArrayList<HitSpec>();
        hitSpecs.add(new HitSpec(false, false, 11));
        hitSpecs.add(new HitSpec(true, true, 8));
        hitSpecs.add(new HitSpec(false, false, 11));
        ret.add(new Object[]{"Primary filtered, two secondaries with identical mapq", hitSpecs, -1, 2, 11});

        hitSpecs = new ArrayList<HitSpec>();
        hitSpecs.add(new HitSpec(false, true, 10));
        hitSpecs.add(new HitSpec(true, true, 8));
        hitSpecs.add(new HitSpec(false, false, 9));
        ret.add(new Object[]{"Primary and one secondary filtered", hitSpecs, -1, 1, 9});

        hitSpecs = new ArrayList<HitSpec>();
        hitSpecs.add(new HitSpec(false, true, 10));
        hitSpecs.add(new HitSpec(true, true, 8));
        hitSpecs.add(new HitSpec(false, true, 9));
        ret.add(new Object[]{"All filtered", hitSpecs, null, 1, 0});

        return ret.toArray(new Object[0][]);
    }

    /**
     * Confirm that paired reads are rejected by PrimaryAlignmentStrategy.EarliestFragment.
     */
    @Test(expectedExceptions = UnsupportedOperationException.class)
    public void testEarliestFragmentStrategyPaired() throws Exception {
        final File output = File.createTempFile("mergeTest", ".sam");
        output.deleteOnExit();

        final File unmappedSam = File.createTempFile("unmapped.", ".sam");
        unmappedSam.deleteOnExit();
        final SAMFileWriterFactory factory = new SAMFileWriterFactory();
        final SAMFileHeader header = new SAMFileHeader();
        header.setSortOrder(SAMFileHeader.SortOrder.queryname);
        final String cigar = "16M";

        final SAMRecord firstOfPair = new SAMRecord(header);
        firstOfPair.setReadName("theRead");
        firstOfPair.setReadString("ACGTACGTACGTACGT");
        firstOfPair.setBaseQualityString("5555555555555555");
        firstOfPair.setReadUnmappedFlag(true);
        firstOfPair.setReadPairedFlag(true);
        firstOfPair.setFirstOfPairFlag(true);

        final SAMRecord secondOfPair = new SAMRecord(header);
        secondOfPair.setReadName("theRead");
        secondOfPair.setReadString("ACGTACGTACGTACGT");
        secondOfPair.setBaseQualityString("5555555555555555");
        secondOfPair.setReadUnmappedFlag(true);
        secondOfPair.setReadPairedFlag(true);
        secondOfPair.setSecondOfPairFlag(true);
        SamPairUtil.setMateInfo(firstOfPair, secondOfPair);

        final SAMFileWriter unmappedWriter = factory.makeSAMWriter(header, false, unmappedSam);
        unmappedWriter.addAlignment(firstOfPair);
        unmappedWriter.addAlignment(secondOfPair);
        unmappedWriter.close();

        final File alignedSam = File.createTempFile("aligned.", ".sam");
        alignedSam.deleteOnExit();

        // Populate the header with SAMSequenceRecords
        header.setSequenceDictionary(SAMSequenceDictionaryExtractor.extractDictionary(sequenceDict2.toPath()));

        // Create 2 alignments for each end of pair
        final SAMFileWriter alignedWriter = factory.makeSAMWriter(header, false, alignedSam);
        for (int i = 1; i <= 2; ++i) {
            final SAMRecord firstOfPairAligned = new SAMRecord(header);
            firstOfPairAligned.setReadName(firstOfPair.getReadName());
            firstOfPairAligned.setReadBases(firstOfPair.getReadBases());
            firstOfPairAligned.setBaseQualities(firstOfPair.getBaseQualities());
            firstOfPairAligned.setReferenceName("chr1");
            firstOfPairAligned.setAlignmentStart(i);
            firstOfPairAligned.setCigarString(cigar);
            firstOfPairAligned.setMappingQuality(100);
            firstOfPairAligned.setReadPairedFlag(true);
            firstOfPairAligned.setFirstOfPairFlag(true);
            firstOfPairAligned.setAttribute(SAMTag.HI.name(), i);

            final SAMRecord secondOfPairAligned = new SAMRecord(header);
            secondOfPairAligned.setReadName(secondOfPair.getReadName());
            secondOfPairAligned.setReadBases(secondOfPair.getReadBases());
            secondOfPairAligned.setBaseQualities(secondOfPair.getBaseQualities());
            secondOfPairAligned.setReferenceName("chr1");
            secondOfPairAligned.setAlignmentStart(i + 10);
            secondOfPairAligned.setCigarString(cigar);
            secondOfPairAligned.setMappingQuality(100);
            secondOfPairAligned.setReadPairedFlag(true);
            secondOfPairAligned.setSecondOfPairFlag(true);
            secondOfPairAligned.setAttribute(SAMTag.HI.name(), i);

            SamPairUtil.setMateInfo(firstOfPairAligned, secondOfPairAligned);

            alignedWriter.addAlignment(firstOfPairAligned);
            alignedWriter.addAlignment(secondOfPairAligned);
        }
        alignedWriter.close();

        doMergeAlignment(unmappedSam, Collections.singletonList(alignedSam),
                null, null, null, null,
                false, true, false, 1,
                "0", "1.0", "align!", "myAligner",
                true,
                fasta, output,
                SamPairUtil.PairOrientation.FR,
                MergeBamAlignment.PrimaryAlignmentStrategy.EarliestFragment,
                null, null, null, null);

        Assert.fail("Exception was not thrown");
    }

    /**
     * Various scenarios for EarliestFragmentStrategy.  Confirms that one of the expected ones is selected.
     * Note that there may be an arbitrary selection due to a tie.
     */
    @Test(dataProvider = "testEarliestFragmentStrategyDataProvider")
    public void testEarliestFragmentStrategy(final String testName, final MultipleAlignmentSpec[] specs) throws IOException {

        final File output = File.createTempFile(testName, ".sam");
        output.deleteOnExit();
        final File[] sams = createSamFilesToBeMerged(specs);

        doMergeAlignment(sams[0], Collections.singletonList(sams[1]),
                null, null, null, null,
                false, true, false, 1,
                "0", "1.0", "align!", "myAligner",
                true, fasta, output,
                SamPairUtil.PairOrientation.FR, MergeBamAlignment.PrimaryAlignmentStrategy.EarliestFragment,
                ONE_OF_THE_BEST_TAG,
                null, false, null);


        final SamReader mergedReader = SamReaderFactory.makeDefault().open(output);
        boolean seenPrimary = false;
        for (final SAMRecord rec : mergedReader) {
            if (!rec.getNotPrimaryAlignmentFlag()) {
                seenPrimary = true;
                final Integer oneOfTheBest = rec.getIntegerAttribute(ONE_OF_THE_BEST_TAG);
                Assert.assertEquals(oneOfTheBest, new Integer(1), "Read not marked as one of the best is primary: " + rec);
            }
        }
        CloserUtil.close(mergedReader);
        Assert.assertTrue(seenPrimary, "Never saw primary alignment");
    }

    @DataProvider(name = "testEarliestFragmentStrategyDataProvider")
    public Object[][] testEarliestFragmentStrategyDataProvider() {
        return new Object[][] {
                {"simpleForward", new MultipleAlignmentSpec[]{new MultipleAlignmentSpec("16M", false, 200, true)}},
                {"simpleReverse", new MultipleAlignmentSpec[]{new MultipleAlignmentSpec("16M", true, 200, true)}},
                {"2 forward one earlier", new MultipleAlignmentSpec[]{
                        new MultipleAlignmentSpec("1S15M", false, 200, false),
                        new MultipleAlignmentSpec("16M", false, 195, true)}},
                {"forward earlier than reverse", new MultipleAlignmentSpec[]{
                        new MultipleAlignmentSpec("16M", false, 200, true),
                        new MultipleAlignmentSpec("15M1S", true, 195, false)}},
                {"reverse earlier than forward", new MultipleAlignmentSpec[]{
                        new MultipleAlignmentSpec("2S14M", false, 200, false),
                        new MultipleAlignmentSpec("15M1S", true, 200, true)}},
                {"tie resolved via MAPQ", new MultipleAlignmentSpec[]{
                        new MultipleAlignmentSpec("1S15M", false, 200, false),
                        new MultipleAlignmentSpec("1S14M1S", false, 205, true),
                        new MultipleAlignmentSpec("15M1S", true, 200, false),
                        new MultipleAlignmentSpec("14M2S", true, 195, false)}},
                {"tie with same MAPQ resolved arbitrarily", new MultipleAlignmentSpec[]{
                        new MultipleAlignmentSpec("1S15M", false, 200, false),
                        new MultipleAlignmentSpec("1S14M1S", false, 205, true),
                        new MultipleAlignmentSpec("15M1S", true, 205, true),
                        new MultipleAlignmentSpec("14M2S", true, 195, false)}},
                {"one cigar with deletion and higher MAPQ", new MultipleAlignmentSpec[]{
                        new MultipleAlignmentSpec("16M", false, 200, false),
                        new MultipleAlignmentSpec("1D16M", false, 205, true)}},
                {"one cigar with deletion and lower MAPQ", new MultipleAlignmentSpec[]{
                        new MultipleAlignmentSpec("16M", false, 205, true),
                        new MultipleAlignmentSpec("1D16M", false, 200, false)}},
                {"Insertion makes alignment later", new MultipleAlignmentSpec[]{
                        new MultipleAlignmentSpec("16M", false, 200, true),
                        new MultipleAlignmentSpec("1I15M", false, 205, false)}},
                {"one cigar with deletion and higher MAPQ -- reverse", new MultipleAlignmentSpec[]{
                        new MultipleAlignmentSpec("16M", true, 200, false),
                        new MultipleAlignmentSpec("16M1D", true, 205, true)}},
                {"one cigar with deletion and lower MAPQ -- reverse", new MultipleAlignmentSpec[]{
                        new MultipleAlignmentSpec("16M", true, 205, true),
                        new MultipleAlignmentSpec("16M1D", true, 200, false)}},
                {"Insertion makes alignment later -- reverse", new MultipleAlignmentSpec[]{
                        new MultipleAlignmentSpec("16M", true, 200, true),
                        new MultipleAlignmentSpec("15M1I", true, 205, false)}}
        };
    }

    /**
     * @return a 2-element array in which the first element is the unmapped SAM, and the second the mapped SAM.
     */
    private File[] createSamFilesToBeMerged(final MultipleAlignmentSpec[] specs) {
        try {
            final File unmappedSam = File.createTempFile("unmapped.", ".sam");
            unmappedSam.deleteOnExit();
            final SAMFileWriterFactory factory = new SAMFileWriterFactory();
            final SAMFileHeader header = new SAMFileHeader();
            header.setSortOrder(SAMFileHeader.SortOrder.queryname);
            final SAMRecord unmappedRecord = new SAMRecord(header);

            unmappedRecord.setReadName("theRead");
            unmappedRecord.setReadString("ACGTACGTACGTACGT");
            unmappedRecord.setBaseQualityString("5555555555555555");
            unmappedRecord.setReadUnmappedFlag(true);

            final SAMFileWriter unmappedWriter = factory.makeSAMWriter(header, false, unmappedSam);
            unmappedWriter.addAlignment(unmappedRecord);
            unmappedWriter.close();

            final File alignedSam = File.createTempFile("aligned.", ".sam");
            alignedSam.deleteOnExit();

            final String sequence = "chr1";
            // Populate the header with SAMSequenceRecords
            header.setSequenceDictionary(SAMSequenceDictionaryExtractor.extractDictionary(sequenceDict2.toPath()));

            final SAMFileWriter alignedWriter = factory.makeSAMWriter(header, false, alignedSam);
            for (final MultipleAlignmentSpec spec : specs) {
                final SAMRecord alignedRecord = new SAMRecord(header);
                alignedRecord.setReadName(unmappedRecord.getReadName());
                alignedRecord.setReadBases(unmappedRecord.getReadBases());
                alignedRecord.setBaseQualities(unmappedRecord.getBaseQualities());
                alignedRecord.setReferenceName(sequence);
                alignedRecord.setAlignmentStart(1);
                alignedRecord.setReadNegativeStrandFlag(spec.reverseStrand);
                alignedRecord.setCigarString(spec.cigar);
                alignedRecord.setMappingQuality(spec.mapQ);
                if (spec.oneOfTheBest) {
                    alignedRecord.setAttribute(ONE_OF_THE_BEST_TAG, 1);
                }
                alignedWriter.addAlignment(alignedRecord);
            }
            alignedWriter.close();

            return new File[]{unmappedSam, alignedSam};
        } catch (IOException e) {
            throw new PicardException(e.getMessage(), e);
        }
    }

    class MultipleAlignmentSpec {
        final String cigar;
        final boolean reverseStrand;
        final int mapQ;
        final boolean oneOfTheBest;

        MultipleAlignmentSpec(final String cigar, final boolean reverseStrand, final int mapQ, final boolean oneOfTheBest) {
            this.cigar = cigar;
            this.reverseStrand = reverseStrand;
            this.mapQ = mapQ;
            this.oneOfTheBest = oneOfTheBest;
        }
    }

    /**
     * Test that clipping of FR reads for fragments shorter than read length happens only when it should.
     */
    @Test
    public void testShortFragmentClipping() throws Exception {
        final File output = File.createTempFile("testShortFragmentClipping", ".sam");
        output.deleteOnExit();
        doMergeAlignment(new File(TEST_DATA_DIR, "cliptest.unmapped.sam"),
                Collections.singletonList(new File(TEST_DATA_DIR, "cliptest.aligned.sam")),
                null, null, null, null,
                false, true, false, 1,
                "0", "1.0", "align!", "myAligner",
                true,
                new File(TEST_DATA_DIR, "cliptest.fasta"), output,
                SamPairUtil.PairOrientation.FR, null,
                null, null, null, null);

        final SamReader result = SamReaderFactory.makeDefault().open(output);
        final Map<String, SAMRecord> firstReadEncountered = new HashMap<String, SAMRecord>();

        for (final SAMRecord rec : result) {
            final SAMRecord otherEnd = firstReadEncountered.get(rec.getReadName());
            if (otherEnd == null) {
                firstReadEncountered.put(rec.getReadName(), rec);
            } else {
                final int fragmentStart = Math.min(rec.getAlignmentStart(), otherEnd.getAlignmentStart());
                final int fragmentEnd = Math.max(rec.getAlignmentEnd(), otherEnd.getAlignmentEnd());
                final String[] readNameFields = rec.getReadName().split(":");
                // Read name of each pair includes the expected fragment start and fragment end positions.
                final int expectedFragmentStart = Integer.parseInt(readNameFields[1]);
                final int expectedFragmentEnd = Integer.parseInt(readNameFields[2]);
                Assert.assertEquals(fragmentStart, expectedFragmentStart, rec.getReadName());
                Assert.assertEquals(fragmentEnd, expectedFragmentEnd, rec.getReadName());
            }
        }
        result.close();
    }

    @Test(dataProvider="testBestFragmentMapqStrategy")
    public void testBestFragmentMapqStrategy(final String testName, final int[] firstMapQs, final int[] secondMapQs,
                                             final int expectedFirstMapq, final int expectedSecondMapq) throws Exception {
        testBestFragmentMapqStrategy(testName + "includeSecondary", firstMapQs, secondMapQs, true, expectedFirstMapq,
                expectedSecondMapq);
        testBestFragmentMapqStrategy(testName + "excludeSecondary", firstMapQs, secondMapQs, false, expectedFirstMapq,
                expectedSecondMapq);
    }

    private void testBestFragmentMapqStrategy(final String testName, final int[] firstMapQs, final int[] secondMapQs,
                                              final boolean includeSecondary, final int expectedFirstMapq,
                                              final int expectedSecondMapq) throws Exception {
        final File unmappedSam = File.createTempFile("unmapped.", ".sam");
        unmappedSam.deleteOnExit();
        final SAMFileWriterFactory factory = new SAMFileWriterFactory();
        final SAMFileHeader header = new SAMFileHeader();
        header.setSortOrder(SAMFileHeader.SortOrder.queryname);

        final String readName = "theRead";
        final SAMRecord firstUnmappedRead = new SAMRecord(header);
        firstUnmappedRead.setReadName(readName);
        firstUnmappedRead.setReadString("ACGTACGTACGTACGT");
        firstUnmappedRead.setBaseQualityString("5555555555555555");
        firstUnmappedRead.setReadUnmappedFlag(true);
        firstUnmappedRead.setMateUnmappedFlag(true);
        firstUnmappedRead.setReadPairedFlag(true);
        firstUnmappedRead.setFirstOfPairFlag(true);

        final SAMRecord secondUnmappedRead = new SAMRecord(header);
        secondUnmappedRead.setReadName(readName);
        secondUnmappedRead.setReadString("TCGAACGTTCGAACTG");
        secondUnmappedRead.setBaseQualityString("6666666666666666");
        secondUnmappedRead.setReadUnmappedFlag(true);
        secondUnmappedRead.setMateUnmappedFlag(true);
        secondUnmappedRead.setReadPairedFlag(true);
        secondUnmappedRead.setSecondOfPairFlag(true);

        final SAMFileWriter unmappedWriter = factory.makeSAMWriter(header, false, unmappedSam);
        unmappedWriter.addAlignment(firstUnmappedRead);
        unmappedWriter.addAlignment(secondUnmappedRead);
        unmappedWriter.close();

        final File alignedSam = File.createTempFile("aligned.", ".sam");
        alignedSam.deleteOnExit();

        final String sequence = "chr1";
        // Populate the header with SAMSequenceRecords
        header.setSequenceDictionary(SAMSequenceDictionaryExtractor.extractDictionary(sequenceDict2.toPath()));

        final SAMFileWriter alignedWriter = factory.makeSAMWriter(header, false, alignedSam);

        addAlignmentsForBestFragmentMapqStrategy(alignedWriter, firstUnmappedRead, sequence, firstMapQs);
        addAlignmentsForBestFragmentMapqStrategy(alignedWriter, secondUnmappedRead, sequence, secondMapQs);
        alignedWriter.close();

        final File output = File.createTempFile("testBestFragmentMapqStrategy." + testName, ".sam");
        output.deleteOnExit();
        doMergeAlignment(unmappedSam, Collections.singletonList(alignedSam),
                null, null, null, null,
                false, true, false, 1,
                "0", "1.0", "align!", "myAligner",
                true,
                fasta, output,
                SamPairUtil.PairOrientation.FR,
                MergeBamAlignment.PrimaryAlignmentStrategy.BestEndMapq,
                null, includeSecondary, null, null);
        final SamReader reader = SamReaderFactory.makeDefault().open(output);

        int numFirstRecords = 0;
        int numSecondRecords = 0;
        int firstPrimaryMapq = -1;
        int secondPrimaryMapq = -1;
        for (final SAMRecord rec: reader) {
            Assert.assertTrue(rec.getReadPairedFlag());
            if (rec.getFirstOfPairFlag()) ++numFirstRecords;
            else if (rec.getSecondOfPairFlag()) ++ numSecondRecords;
            else Assert.fail("unpossible!");
            if (!rec.getReadUnmappedFlag() && !rec.getNotPrimaryAlignmentFlag()) {
                if (rec.getFirstOfPairFlag()) {
                    Assert.assertEquals(firstPrimaryMapq, -1);
                    firstPrimaryMapq = rec.getMappingQuality();
                } else {
                    Assert.assertEquals(secondPrimaryMapq, -1);
                    secondPrimaryMapq = rec.getMappingQuality();
                }
            } else if (rec.getNotPrimaryAlignmentFlag()) {
                Assert.assertTrue(rec.getMateUnmappedFlag());
            }
        }
        reader.close();
        Assert.assertEquals(firstPrimaryMapq, expectedFirstMapq);
        Assert.assertEquals(secondPrimaryMapq, expectedSecondMapq);
        if (!includeSecondary) {
            Assert.assertEquals(numFirstRecords, 1);
            Assert.assertEquals(numSecondRecords, 1);
        } else {
            // If no alignments for an end, there will be a single unmapped record
            Assert.assertEquals(numFirstRecords, Math.max(1, firstMapQs.length));
            Assert.assertEquals(numSecondRecords, Math.max(1, secondMapQs.length));
        }
    }

    private void doMergeAlignment(final File unmappedBam, final List<File> alignedBams,
                                  final List<File> read1AlignedBams, final List<File> read2AlignedBams, final Integer read1Trim, final Integer read2Trim,
                                  final boolean alignReadsOnly, final boolean clipAdapters, final boolean isBisulfiteSequence, final int maxInsOrDels,
                                  final String progRecordId, final String progGroupVersion, final String progGroupCommandLine, final String progGroupName,
                                  final boolean pairedRun, final File refSeq, final File output,
                                  final SamPairUtil.PairOrientation expectedOrientation, final MergeBamAlignment.PrimaryAlignmentStrategy primaryAlignmentStrategy,
                                  final String attributesToRetain,
                                  final Boolean includeSecondary,
                                  final Boolean unmapContaminantReads,
                                  final SAMFileHeader.SortOrder sortOrder) {
        doMergeAlignment(unmappedBam, alignedBams, read1AlignedBams, read2AlignedBams, read1Trim, read2Trim,
                alignReadsOnly, clipAdapters, isBisulfiteSequence, maxInsOrDels,
                progRecordId, progGroupVersion, progGroupCommandLine, progGroupName, pairedRun, refSeq, output,
                expectedOrientation, primaryAlignmentStrategy, attributesToRetain, includeSecondary, unmapContaminantReads,
                sortOrder, null);
    }

    private void doMergeAlignment(final File unmappedBam, final List<File> alignedBams,
                                  final List<File> read1AlignedBams, final List<File> read2AlignedBams, final Integer read1Trim, final Integer read2Trim,
                                  final boolean alignReadsOnly, final boolean clipAdapters, final boolean isBisulfiteSequence, final int maxInsOrDels,
                                  final String progRecordId, final String progGroupVersion, final String progGroupCommandLine, final String progGroupName,
                                  final boolean pairedRun, final File refSeq, final File output,
                                  final SamPairUtil.PairOrientation expectedOrientation, final MergeBamAlignment.PrimaryAlignmentStrategy primaryAlignmentStrategy,
                                  final String attributesToRetain,
                                  final Boolean includeSecondary,
                                  final Boolean unmapContaminantReads,
                                  final SAMFileHeader.SortOrder sortOrder,
                                  final AbstractAlignmentMerger.UnmappingReadStrategy unmappingReadStrategy) {

        final List<String> tagsToRc  = new ArrayList<>(SAMRecord.TAGS_TO_REVERSE_COMPLEMENT);
        final List<String> tagsToRev = new ArrayList<>(SAMRecord.TAGS_TO_REVERSE);
        tagsToRc.add("ab");
        tagsToRev.addAll(Arrays.asList("aa", "ac", "as", "ai", "af"));

        final List<String> args = new ArrayList<>(Arrays.asList(
                "UNMAPPED_BAM=" + unmappedBam.getAbsolutePath(),
                "ALIGNED_READS_ONLY=" + alignReadsOnly,
                "CLIP_ADAPTERS=" + clipAdapters,
                "IS_BISULFITE_SEQUENCE=" + isBisulfiteSequence,
                "MAX_INSERTIONS_OR_DELETIONS=" + maxInsOrDels,
                "ADD_PG_TAG_TO_READS=true"));
        if (alignedBams != null) {
            for (final File alignedBam : alignedBams) {
                args.add("ALIGNED_BAM=" + alignedBam.getAbsolutePath());
            }
        }
        if (read1AlignedBams != null) {
            for (final File alignedBam : read1AlignedBams) {
                args.add("READ1_ALIGNED_BAM=" + alignedBam.getAbsolutePath());
            }
        }
        if (read2AlignedBams != null) {
            for (final File alignedBam : read2AlignedBams) {
                args.add("READ2_ALIGNED_BAM=" + alignedBam.getAbsolutePath());
            }
        }
        if (read1Trim != null) {
            args.add("READ1_TRIM=" + read1Trim);
        }
        if (read2Trim != null) {
            args.add("READ2_TRIM=" + read2Trim);
        }
        if (progRecordId != null) {
            args.add("PROGRAM_RECORD_ID=" + progRecordId);
        }
        if (progGroupVersion != null) {
            args.add("PROGRAM_GROUP_VERSION=" + progGroupVersion);
        }
        if (progGroupCommandLine != null) {
            args.add("PROGRAM_GROUP_COMMAND_LINE=" + progGroupCommandLine);
        }
        if (progGroupName != null) {
            args.add("PROGRAM_GROUP_NAME=" + progGroupName);
        }
        args.add("PAIRED_RUN=" + pairedRun);
        args.add("REFERENCE_SEQUENCE=" + refSeq.getAbsolutePath());
        args.add("OUTPUT=" + output.getAbsolutePath());

        if (expectedOrientation != null) {
            args.add("EXPECTED_ORIENTATIONS=" + expectedOrientation);
        }
        if (primaryAlignmentStrategy != null) {
            args.add("PRIMARY_ALIGNMENT_STRATEGY=" + primaryAlignmentStrategy);
        }
        if (attributesToRetain != null) {
            args.add("ATTRIBUTES_TO_RETAIN=" + attributesToRetain);
        }
        for (final String t : tagsToRc) {
            args.add("ATTRIBUTES_TO_REVERSE_COMPLEMENT=" + t);
        }
        for (final String t : tagsToRev) {
            args.add("ATTRIBUTES_TO_REVERSE=" + t);
        }
        if (includeSecondary != null) {
            args.add("INCLUDE_SECONDARY_ALIGNMENTS=" + includeSecondary);
        }
        if (unmapContaminantReads != null) {
            args.add("UNMAP_CONTAMINANT_READS=" + unmapContaminantReads);
        }
        if (unmappingReadStrategy != null) {
            args.add("UNMAPPED_READ_STRATEGY=" + unmappingReadStrategy);
        }
        if (sortOrder != null) {
            args.add("SORT_ORDER=" + sortOrder.name());
        }
        Assert.assertEquals(runPicardCommandLine(args), 0, "Merge did not succeed");
    }

    private void addAlignmentsForBestFragmentMapqStrategy(
            final SAMFileWriter writer, final SAMRecord unmappedRecord, final String sequence, final int[] mapqs) {
        boolean reverse = false;
        int alignmentStart = 1;
        for (final int mapq : mapqs) {
            final SAMRecord alignedRecord = new SAMRecord(writer.getFileHeader());
            alignedRecord.setReadName(unmappedRecord.getReadName());
            alignedRecord.setReadBases(unmappedRecord.getReadBases());
            alignedRecord.setBaseQualities(unmappedRecord.getBaseQualities());
            alignedRecord.setReferenceName(sequence);
            alignedRecord.setAlignmentStart(alignmentStart);
            alignmentStart += 10; // Any old position will do
            alignedRecord.setReadNegativeStrandFlag(reverse);
            reverse = !reverse;
            alignedRecord.setCigarString(unmappedRecord.getReadBases().length + "M");
            alignedRecord.setMappingQuality(mapq);
            alignedRecord.setReadPairedFlag(unmappedRecord.getReadPairedFlag());
            alignedRecord.setFirstOfPairFlag(unmappedRecord.getFirstOfPairFlag());
            alignedRecord.setSecondOfPairFlag(unmappedRecord.getSecondOfPairFlag());
            alignedRecord.setMateUnmappedFlag(true);
            writer.addAlignment(alignedRecord);
        }
    }


    @DataProvider(name="testBestFragmentMapqStrategy")
    public Object[][] testBestFragmentMapqStrategyDataProvider() {
        /**
         *
         * @param testName
         * @param firstMapQs
         * @param secondMapQs
         * @param expectedFirstMapq
         * @param expectedSecondMapq
         */
        return new Object[][] {
                {"singleAlignmentFirstEnd", new int[]{12}, new int[0], 12, -1},
                {"singleAlignmentSecondEnd", new int[0], new int[]{12}, -1, 12},
                {"singleAlignmentBothEnd", new int[]{13}, new int[]{12}, 13, 12},
                {"multipleBothEnds1", new int[]{10, 10, 11, 11, 255, 0}, new int[]{14, 11, 1, 14}, 11, 14},
                {"multipleBothEnds2", new int[]{255, 0, 255}, new int[]{255, 255}, 255, 255},
                {"multipleFirstEnd", new int[]{10, 10, 11, 11, 12}, new int[0], 12, -1},
                {"multipleSecondEnd", new int[0], new int[]{10, 10, 0, 11, 12}, -1, 12},
                {"multipleFirstEndSingleSecondEnd", new int[]{10, 10, 11, 11, 12}, new int[]{255}, 12, 255},
                {"singleFirstEndMultipleSecondEnd", new int[]{0}, new int[]{10, 10, 11, 11, 12}, 0, 12},
        };
    }

    @Test(dataProvider = "testMostDistantStrategy")
    public void testMostDistantStrategy(final String testName,
                                        final MostDistantStrategyAlignmentSpec[] firstEndSpecs,
                                        final MostDistantStrategyAlignmentSpec[] secondEndSpecs) throws Exception {
        testMostDistantStrategy(testName +".includeSecondary", true, firstEndSpecs, secondEndSpecs);
        testMostDistantStrategy(testName +".excludeSecondary", false, firstEndSpecs, secondEndSpecs);
    }

    public void testMostDistantStrategy(final String testName, final boolean includeSecondary,
        final MostDistantStrategyAlignmentSpec[] firstEndSpecs,
        final MostDistantStrategyAlignmentSpec[] secondEndSpecs) throws Exception {

        final File unmappedSam = File.createTempFile("unmapped.", ".sam");
        unmappedSam.deleteOnExit();
        final SAMFileWriterFactory factory = new SAMFileWriterFactory();
        final SAMFileHeader header = new SAMFileHeader();
        header.setSortOrder(SAMFileHeader.SortOrder.queryname);

        final String readName = "theRead";
        final SAMRecord firstUnmappedRead = new SAMRecord(header);
        firstUnmappedRead.setReadName(readName);
        firstUnmappedRead.setReadString("ACGT");
        firstUnmappedRead.setBaseQualityString("5555");
        firstUnmappedRead.setReadUnmappedFlag(true);
        firstUnmappedRead.setMateUnmappedFlag(true);
        firstUnmappedRead.setReadPairedFlag(true);
        firstUnmappedRead.setFirstOfPairFlag(true);

        final SAMRecord secondUnmappedRead = new SAMRecord(header);
        secondUnmappedRead.setReadName(readName);
        secondUnmappedRead.setReadString("TCGA");
        secondUnmappedRead.setBaseQualityString("6666");
        secondUnmappedRead.setReadUnmappedFlag(true);
        secondUnmappedRead.setMateUnmappedFlag(true);
        secondUnmappedRead.setReadPairedFlag(true);
        secondUnmappedRead.setSecondOfPairFlag(true);



        final SAMFileWriter unmappedWriter = factory.makeSAMWriter(header, false, unmappedSam);
        unmappedWriter.addAlignment(firstUnmappedRead);
        unmappedWriter.addAlignment(secondUnmappedRead);
        unmappedWriter.close();

        final File alignedSam = File.createTempFile("aligned.", ".sam");
        alignedSam.deleteOnExit();

        header.setSequenceDictionary(SamReaderFactory.makeDefault().getFileHeader(sequenceDict).getSequenceDictionary());


        final SAMFileWriter alignedWriter = factory.makeSAMWriter(header, false, alignedSam);

        String expectedFirstPrimarySequence = null;
        int expectedFirstPrimaryAlignmentStart = -1;
        String expectedSecondPrimarySequence = null;
        int expectedSecondPrimaryAlignmentStart = -1;

        // Semi-randomly make the reads align to forward or reverse strand.
        boolean reverse = false;
        for (final MostDistantStrategyAlignmentSpec spec: firstEndSpecs) {
            addAlignmentForMostStrategy(alignedWriter, firstUnmappedRead, spec, reverse);
            reverse = !reverse;
            if (spec.expectedPrimary) {
                expectedFirstPrimarySequence = spec.sequence;
                expectedFirstPrimaryAlignmentStart = spec.alignmentStart;
            }
        }
        for (final MostDistantStrategyAlignmentSpec spec: secondEndSpecs) {
            addAlignmentForMostStrategy(alignedWriter, secondUnmappedRead, spec, reverse);
            reverse = !reverse;
            if (spec.expectedPrimary) {
                expectedSecondPrimarySequence = spec.sequence;
                expectedSecondPrimaryAlignmentStart = spec.alignmentStart;
            }
        }
        alignedWriter.close();


        final File output = File.createTempFile("testMostDistantStrategy." + testName, ".sam");
        output.deleteOnExit();
        doMergeAlignment(unmappedSam, Collections.singletonList(alignedSam),
                null, null, null, null,
                false, true, false, 1,
                "0", "1.0", "align!", "myAligner",
                true, fasta, output,
                SamPairUtil.PairOrientation.FR, MergeBamAlignment.PrimaryAlignmentStrategy.MostDistant,
                null, includeSecondary, null, null);

        final SamReader reader = SamReaderFactory.makeDefault().open(output);
        int numFirstRecords = 0;
        int numSecondRecords = 0;
        String firstPrimarySequence = null;
        int firstPrimaryAlignmentStart = -1;
        String secondPrimarySequence = null;
        int secondPrimaryAlignmentStart = -1;
        for (final SAMRecord rec: reader) {
            Assert.assertTrue(rec.getReadPairedFlag());
            if (rec.getFirstOfPairFlag()) ++numFirstRecords;
            else if (rec.getSecondOfPairFlag()) ++ numSecondRecords;
            else Assert.fail("unpossible!");
            if (!rec.getReadUnmappedFlag() && !rec.getNotPrimaryAlignmentFlag()) {
                if (rec.getFirstOfPairFlag()) {
                    Assert.assertEquals(firstPrimaryAlignmentStart, -1);
                    firstPrimarySequence = rec.getReferenceName();
                    firstPrimaryAlignmentStart = rec.getAlignmentStart();
                } else {
                    Assert.assertEquals(secondPrimaryAlignmentStart, -1);
                    secondPrimarySequence = rec.getReferenceName();
                    secondPrimaryAlignmentStart = rec.getAlignmentStart();
                }
            } else if (rec.getNotPrimaryAlignmentFlag()) {
                Assert.assertTrue(rec.getMateUnmappedFlag());
            }
        }
        CloserUtil.close(reader);
        Assert.assertEquals(firstPrimarySequence, expectedFirstPrimarySequence);
        Assert.assertEquals(firstPrimaryAlignmentStart, expectedFirstPrimaryAlignmentStart);
        Assert.assertEquals(secondPrimarySequence, expectedSecondPrimarySequence);
        Assert.assertEquals(secondPrimaryAlignmentStart, expectedSecondPrimaryAlignmentStart);
        if (!includeSecondary) {
            Assert.assertEquals(numFirstRecords, 1);
            Assert.assertEquals(numSecondRecords, 1);
        } else {
            // If no alignments for an end, there will be a single unmapped record
            Assert.assertEquals(numFirstRecords, Math.max(1, firstEndSpecs.length));
            Assert.assertEquals(numSecondRecords, Math.max(1, secondEndSpecs.length));
        }
    }

    private void addAlignmentForMostStrategy(
            final SAMFileWriter writer, final SAMRecord unmappedRecord, final MostDistantStrategyAlignmentSpec spec,
            final boolean reverse) {
        final SAMRecord alignedRecord = new SAMRecord(writer.getFileHeader());
        alignedRecord.setReadName(unmappedRecord.getReadName());
        alignedRecord.setReadBases(unmappedRecord.getReadBases());
        alignedRecord.setBaseQualities(unmappedRecord.getBaseQualities());
        alignedRecord.setReferenceName(spec.sequence);
        alignedRecord.setAlignmentStart(spec.alignmentStart);
        alignedRecord.setReadNegativeStrandFlag(reverse);
        alignedRecord.setCigarString(unmappedRecord.getReadBases().length + "M");
        alignedRecord.setMappingQuality(spec.mapQ);
        alignedRecord.setReadPairedFlag(unmappedRecord.getReadPairedFlag());
        alignedRecord.setFirstOfPairFlag(unmappedRecord.getFirstOfPairFlag());
        alignedRecord.setSecondOfPairFlag(unmappedRecord.getSecondOfPairFlag());
        alignedRecord.setMateUnmappedFlag(true);
        writer.addAlignment(alignedRecord);
    }

    private static class MostDistantStrategyAlignmentSpec {
        public final boolean expectedPrimary;
        public final String sequence;
        public final int alignmentStart;
        public final int mapQ;

        private MostDistantStrategyAlignmentSpec(final boolean expectedPrimary, final String sequence,
                                                 final int alignmentStart, final int mapQ) {
            this.expectedPrimary = expectedPrimary;
            this.sequence = sequence;
            this.alignmentStart = alignmentStart;
            this.mapQ = mapQ;
        }

        private MostDistantStrategyAlignmentSpec(final boolean expectedPrimary, final String sequence,
                                                 final int alignmentStart) {
            this(expectedPrimary, sequence, alignmentStart, 10);
        }
    }

    @DataProvider(name="testMostDistantStrategy")
    public Object[][] testMostDistantStrategyDataProvider() {
        /**
         * @param testName
         * @param firstEndSpecs
         * @param secondEndSpecs
         */
        return new Object[][] {
                {
                        // There are two ties: {chr1:1 - chr1:89} and {chr4:2 -chr4:90}
                        // That are disambiguated by MAPQ.
                        "multipleAlignmentsBothEnds",
                        new MostDistantStrategyAlignmentSpec[] {
                                new MostDistantStrategyAlignmentSpec(false, "chr1", 1, 20),
                                new MostDistantStrategyAlignmentSpec(false, "chr2", 1, 20),
                                new MostDistantStrategyAlignmentSpec(false, "chr3", 1, 20),
                                new MostDistantStrategyAlignmentSpec(true, "chr4", 2, 25),
                                new MostDistantStrategyAlignmentSpec(false, "chr1", 89, 20),
                                new MostDistantStrategyAlignmentSpec(false, "chr2", 2, 20),
                                new MostDistantStrategyAlignmentSpec(false, "chr3", 3, 20),
                                new MostDistantStrategyAlignmentSpec(false, "chr4", 4, 20),
                        },
                        new MostDistantStrategyAlignmentSpec[] {
                                new MostDistantStrategyAlignmentSpec(false, "chr1", 1, 20),
                                new MostDistantStrategyAlignmentSpec(false, "chr2", 2, 20),
                                new MostDistantStrategyAlignmentSpec(false, "chr3", 3, 20),
                                new MostDistantStrategyAlignmentSpec(true, "chr4", 90, 19),
                                new MostDistantStrategyAlignmentSpec(false, "chr1", 5, 20),
                                new MostDistantStrategyAlignmentSpec(false, "chr2", 6, 20),
                        },
                },
                {
                        "multipleAlignmentsAllChimeric",
                        new MostDistantStrategyAlignmentSpec[] {
                                new MostDistantStrategyAlignmentSpec(false, "chr1", 1, 20),
                                new MostDistantStrategyAlignmentSpec(false, "chr2", 2, 20),
                                new MostDistantStrategyAlignmentSpec(false, "chr1", 3, 20),
                                new MostDistantStrategyAlignmentSpec(true, "chr2", 4, 21),
                                new MostDistantStrategyAlignmentSpec(false, "chr1", 10, 20),
                                new MostDistantStrategyAlignmentSpec(false, "chr2", 50, 20),
                                new MostDistantStrategyAlignmentSpec(false, "chr1", 60, 20),
                                new MostDistantStrategyAlignmentSpec(false, "chr2", 70, 20),
                        },
                        new MostDistantStrategyAlignmentSpec[] {
                                new MostDistantStrategyAlignmentSpec(false, "chr3", 1, 20),
                                new MostDistantStrategyAlignmentSpec(false, "chr4", 2, 20),
                                new MostDistantStrategyAlignmentSpec(false, "chr3", 3, 20),
                                new MostDistantStrategyAlignmentSpec(true, "chr4", 11, 25),
                                new MostDistantStrategyAlignmentSpec(false, "chr3", 50, 20),
                                new MostDistantStrategyAlignmentSpec(false, "chr4", 60, 20),
                        },
                },
                {
                        "multipleAlignmentsFirstEnd",
                        new MostDistantStrategyAlignmentSpec[] {
                                new MostDistantStrategyAlignmentSpec(false, "chr1", 10, 20),
                                new MostDistantStrategyAlignmentSpec(false, "chr2", 10, 20),
                                new MostDistantStrategyAlignmentSpec(false, "chr3", 10, 20),
                                new MostDistantStrategyAlignmentSpec(true, "chr4", 20, 25),
                                new MostDistantStrategyAlignmentSpec(false, "chr1", 80, 20),
                                new MostDistantStrategyAlignmentSpec(false, "chr2", 20, 20),
                                new MostDistantStrategyAlignmentSpec(false, "chr3", 30, 20),
                                new MostDistantStrategyAlignmentSpec(false, "chr4", 40, 20),
                        },
                        new MostDistantStrategyAlignmentSpec[0]
                },
                {
                        "multipleAlignmentsSecondEnd",
                        new MostDistantStrategyAlignmentSpec[0],
                        new MostDistantStrategyAlignmentSpec[] {
                                new MostDistantStrategyAlignmentSpec(false, "chr1", 10, 20),
                                new MostDistantStrategyAlignmentSpec(false, "chr2", 10, 20),
                                new MostDistantStrategyAlignmentSpec(false, "chr3", 10, 20),
                                new MostDistantStrategyAlignmentSpec(true, "chr4", 20, 25),
                                new MostDistantStrategyAlignmentSpec(false, "chr1", 80, 20),
                                new MostDistantStrategyAlignmentSpec(false, "chr2", 20, 20),
                                new MostDistantStrategyAlignmentSpec(false, "chr3", 30, 20),
                                new MostDistantStrategyAlignmentSpec(false, "chr4", 40, 20),
                        },
                },
        };
    }

    @DataProvider(name="UnmappedReadStrategies")
    public Object[][]  UnmappedReadStrategiesProvider() {
        return new Object[][] {
                {AbstractAlignmentMerger.UnmappingReadStrategy.DO_NOT_CHANGE,         "contam.expected.NO_CHANGE.sam"},
                {AbstractAlignmentMerger.UnmappingReadStrategy.DO_NOT_CHANGE_INVALID, "contam.expected.NO_CHANGE_INVALID.sam"},
                {null,                                                                "contam.expected.NO_CHANGE.sam"},
                {AbstractAlignmentMerger.UnmappingReadStrategy.COPY_TO_TAG,           "contam.expected.COPY_TO_TAG.sam"},
                {AbstractAlignmentMerger.UnmappingReadStrategy.MOVE_TO_TAG,           "contam.expected.MOVE_TO_TAG.sam"}
        };
    }

    @Test(dataProvider = "UnmappedReadStrategies")
    public void testContaminationDetection(final AbstractAlignmentMerger.UnmappingReadStrategy strategy, final String basename) throws IOException {
        final File unmappedSam = new File(TEST_DATA_DIR, "contam.unmapped.sam");
        final File alignedSam = new File(TEST_DATA_DIR, "contam.aligned.sam");
        final File expectedSam = new File(TEST_DATA_DIR, basename);
        final File refFasta = new File(TEST_DATA_DIR, "cliptest.fasta");
        final File mergedSam = File.createTempFile("merged", ".sam");
        mergedSam.deleteOnExit();

        doMergeAlignment(unmappedSam, Collections.singletonList(alignedSam),
                null, null, null, null,
                false, true, false, 1,
                "0", "1.0", "align!", "myAligner",
                true, refFasta, mergedSam,
                null, null, null, null, true, SAMFileHeader.SortOrder.coordinate, strategy);

        if (strategy == null || strategy.isKeepValid()) {
            assertSamValid(mergedSam);
        }
        IOUtil.assertFilesEqual(expectedSam, mergedSam);
    }

    @Test
    public void testRemoveNmMdAndUqOnOverlappingReads() throws IOException {
        final File output = File.createTempFile("testRemoveNmMdAndUqOnOverlappingReads", ".sam");
        output.deleteOnExit();
        doMergeAlignment(new File(TEST_DATA_DIR, "removetags.unmapped.sam"),
                Collections.singletonList(new File(TEST_DATA_DIR, "removetags.aligned.sam")),
                null, null, null, null,
                false, true, false, 1,
                "0", "1.0", "align!", "myAligner",
                true,
                new File(TEST_DATA_DIR, "removetags.fasta"), output,
                SamPairUtil.PairOrientation.FR, null,
                null, null, null, SAMFileHeader.SortOrder.queryname);

        final SamReader result = SamReaderFactory.makeDefault().open(output);
        for (final SAMRecord rec : result) {
            boolean hasTags = false;
            if (rec.getReadName().startsWith("CLIPPED")) {
                final String[] readNameFields = rec.getReadName().split(":");
                final int index = rec.getFirstOfPairFlag() ? 1 : 2;
                hasTags = Integer.parseInt(readNameFields[index]) == 1;
            }
            if (hasTags) {
                Assert.assertNull(rec.getAttribute("MD"));
                Assert.assertNull(rec.getAttribute("NM"));
            } else {
                Assert.assertNotNull(rec.getAttribute("MD"));
                Assert.assertNotNull(rec.getAttribute("NM"));
            }
        }
        result.close();
    }

    @Test
    public void testMappedToMultipleStrands() throws Exception {
        final File outputMappedToMultipleStands = File.createTempFile("mappedToMultipleStrands", ".sam");
        outputMappedToMultipleStands.deleteOnExit();

        doMergeAlignment(mergingUnmappedBam,
                Collections.singletonList(multipleStrandsAlignedBam),
                null, null, null, null,
                false, true, false, 1,
                "0", "1.0", "align!", "myAligner",
                true, fasta, outputMappedToMultipleStands,
                SamPairUtil.PairOrientation.FR, null, null, null, null, null);

        final SamReader result = SamReaderFactory.makeDefault().open(outputMappedToMultipleStands);

        for (final SAMRecord sam : result) {
            if (sam.getReadName().equals("test:1") && !sam.getReadUnmappedFlag()) {
                if (sam.getReadNegativeStrandFlag() && sam.getFirstOfPairFlag()) {
                    Assert.assertEquals(sam.getReadString(), "TTTACTGATGTTATGACCATTACTCCGAAAGTGCCAAGATCATGAAGGGCAAGGAGAGAGTGGGATCCCCGGGTAC", "Read aligned to negative strand has unexpected bases.");
                } else {
                    Assert.assertEquals(sam.getReadString(), "GTACCCGGGGATCCCACTCTCTCCTTGCCCTTCATGATCTTGGCACTTTCGGAGTAATGGTCATAACATCAGTAAA", "Read aligned to positive strand has unexpected bases.");
                }
            }

            if (sam.getReadName().equals("test:2") && !sam.getReadUnmappedFlag()) {
                if (sam.getReadNegativeStrandFlag() && sam.getSecondOfPairFlag()) {
                    Assert.assertEquals(sam.getReadString(), "TTATTCACTTAGTGTGTTTTTCCTGAGAACTTGCTATGTGTTAGGTCCTAGGCTGGGTGGGATCCTCTAGAGTCGA", "Read aligned to negative strand has unexpected bases.");
                } else {
                    Assert.assertEquals(sam.getReadString(), "TCGACTCTAGAGGATCCCACCCAGCCTAGGACCTAACACATAGCAAGTTCTCAGGAAAAACACACTAAGTGAATAA", "Read aligned to positive strand has unexpected bases.");
                }
            }

            if (sam.getReadName().equals("test:5") && !sam.getReadUnmappedFlag()) {
                if (sam.getReadNegativeStrandFlag()) {
                    Assert.assertEquals(sam.getReadString(), "AGTTTTGGTTTGTCAGACCCAGCCCTGGGCACAGATGAGGAATTCTGGCTTCTCCTCCTGTGGGATCCCCGGGTAC", "Read aligned to negative strand has unexpected bases.");
                } else {
                    Assert.assertEquals(sam.getReadString(), "GTACCCGGGGATCCCACAGGAGGAGAAGCCAGAATTCCTCATCTGTGCCCAGGGCTGGGTCTGACAAACCAAAACT", "Read aligned to positive strand has unexpected bases.");
                }
            }
        }
    }

    @Test
    public void testMergeHeaderMappedAndReference() throws IOException {
        final File unmappedSam = new File(TEST_DATA_DIR, "specialHeader.unmapped.sam");
        final File alignedSam = new File(TEST_DATA_DIR, "specialHeader.aligned.sam");
        final File expectedSam = new File(TEST_DATA_DIR, "specialHeader.expected.sam");
        final File refFasta = new File(TEST_DATA_DIR, "specialHeader.fasta");
        final File mergedSam = File.createTempFile("merged", ".sam");
        mergedSam.deleteOnExit();

        doMergeAlignment(unmappedSam, Collections.singletonList(alignedSam),
                null, null, null, null,
                false, true, false, 1,
                "0", "1.0", "align!", "myAligner",
                true, refFasta, mergedSam,
                null, null, null, null, true, null);

        assertSamValid(mergedSam);
        IOUtil.assertFilesEqual(expectedSam, mergedSam);
    }

    @Test
    public void testMergeHeaderMappedAndReferenceWithAlignedAsNamedStream() throws IOException, InterruptedException, NoSuchFieldException, IllegalAccessException {
        final File unmappedSam = new File(TEST_DATA_DIR, "specialHeader.unmapped.sam");
        final File alignedSam = new File(TEST_DATA_DIR, "specialHeader.aligned.sam");
        final File expectedSam = new File(TEST_DATA_DIR, "specialHeader.expected.sam");
        final File refFasta = new File(TEST_DATA_DIR, "specialHeader.fasta");
        final File mergedSam = File.createTempFile("merged", ".sam");
        mergedSam.deleteOnExit();

        FileInputStream stream = new FileInputStream(alignedSam);

        // Ugliness required to read from a stream given as a string on the commandline.
        // Since the actual fd number is private inside FileDescriptor, need reflection
        // in order to pull it out.

        final Field fdField = FileDescriptor.class.getDeclaredField("fd");
        fdField.setAccessible(true);
        final File inputStream = new File("/dev/fd/" + fdField.getInt(stream.getFD()));

        doMergeAlignment(unmappedSam, Collections.singletonList(inputStream),
                null, null, null, null,
                false, true, false, 1,
                "0", "1.0", "align!", "myAligner",
                true, refFasta, mergedSam,
                null, null, null, null, true, null);

        assertSamValid(mergedSam);
        IOUtil.assertFilesEqual(expectedSam, mergedSam);
    }

    @Test
    public void testMergeHeaderMappedAndReferenceWithUnmappedAsNamedStream() throws IOException, InterruptedException, NoSuchFieldException, IllegalAccessException {
        final File unmappedSam = new File(TEST_DATA_DIR, "specialHeader.unmapped.sam");
        final File alignedSam = new File(TEST_DATA_DIR, "specialHeader.aligned.sam");
        final File expectedSam = new File(TEST_DATA_DIR, "specialHeader.expected.sam");
        final File refFasta = new File(TEST_DATA_DIR, "specialHeader.fasta");
        final File mergedSam = File.createTempFile("merged", ".sam");
        mergedSam.deleteOnExit();

        FileInputStream stream = new FileInputStream(unmappedSam);

        // Ugliness required to read from a stream given as a string on the commandline.
        // Since the actual fd number is private inside FileDescriptor, need reflection
        // in order to pull it out.

        final Field fdField = FileDescriptor.class.getDeclaredField("fd");
        fdField.setAccessible(true);
        final File inputStream = new File("/dev/fd/" + fdField.getInt(stream.getFD()));

        doMergeAlignment(inputStream, Collections.singletonList(alignedSam),
                null, null, null, null,
                false, true, false, 1,
                "0", "1.0", "align!", "myAligner",
                true, refFasta, mergedSam,
                null, null, null, null, true, null);

        assertSamValid(mergedSam);
        IOUtil.assertFilesEqual(expectedSam, mergedSam);
    }


    @DataProvider(name = "brokenAlignedFiles")
    Object[][] brokenAlignedFiles() {
        return new Object[][]{
                new Object[]{"specialHeader.aligned.breaks.length.sam"},
                new Object[]{"specialHeader.aligned.breaks.md5.sam"}
        };
    }

    @Test(dataProvider = "brokenAlignedFiles", expectedExceptions = IllegalArgumentException.class)
    public void testHeaderFromMappedBreaks(final String filename) throws IOException {
        final File unmappedSam = new File(TEST_DATA_DIR, "specialHeader.unmapped.sam");
        final File alignedSam = new File(TEST_DATA_DIR, filename);
        final File expectedSam = new File(TEST_DATA_DIR, "specialHeader.expected.sam");
        final File refFasta = new File(TEST_DATA_DIR, "specialHeader.fasta");
        final File mergedSam = File.createTempFile("merged", ".sam");
        mergedSam.deleteOnExit();

        doMergeAlignment(unmappedSam, Collections.singletonList(alignedSam),
                null, null, null, null,
                false, true, false, 1,
                "0", "1.0", "align!", "myAligner",
                true, refFasta, mergedSam,
                null, null, null, null, true, null);

        assertSamValid(mergedSam);
        IOUtil.assertFilesEqual(expectedSam, mergedSam);
    }

<<<<<<< HEAD
    @Test
    public void testPairedReadsAreProcessedProperlyInAbsenceOfHitIndexTags () throws IOException {
        final File unmappedSam = new File(TEST_DATA_DIR, "unmapped1.sam");
        final File alignedSam = new File(TEST_DATA_DIR, "aligned.sam");
        final File expectedSam = new File(TEST_DATA_DIR, "merged_expected.sam");
        final File refFasta = new File(TEST_DATA_DIR, "reference.fasta");
        final File mergedSam = File.createTempFile("merged", ".sam");
        mergedSam.deleteOnExit();

        doMergeAlignment(unmappedSam, Collections.singletonList(alignedSam),
                null, null, null, null,
                false, true, false, 1,
                "0", "1.0", "align!", "myAligner",
                true, refFasta, mergedSam,
                null, null, null, null, true, SAMFileHeader.SortOrder.queryname);

        assertSamValid(mergedSam);
        IOUtil.assertFilesEqual(expectedSam, mergedSam);
    }

    @Test
    public void testCoordinateByMateMethodWorksProperly () {
        final HitsForInsert hitsForInsert = new HitsForInsert();
        final SAMFileHeader header = new SAMFileHeader();
        header.setSortOrder(SAMFileHeader.SortOrder.queryname);

        { // Both first and second of pair
            final SAMRecord first = new SAMRecord(header);
            final SAMRecord second = new SAMRecord(header);

            first.setReferenceName("chrm1");
            first.setAlignmentStart(20);
            first.setMateReferenceName("chrm2");
            first.setMateAlignmentStart(1);
            second.setReferenceName("chrm2");
            second.setAlignmentStart(1);
            second.setMateReferenceName("chrm1");
            second.setMateAlignmentStart(20);

            hitsForInsert.addFirstOfPairOrFragment(first);
            hitsForInsert.addSecondOfPair(second);
        }

        { // Only first
            final SAMRecord first = new SAMRecord(header);

            first.setReferenceName("chrm1");
            first.setAlignmentStart(8);
            first.setMateReferenceName(SAMRecord.NO_ALIGNMENT_REFERENCE_NAME);
            first.setAlignmentStart(SAMRecord.NO_ALIGNMENT_START);

            hitsForInsert.addFirstOfPairOrFragment(first);
        }

        { // Only Second
            final SAMRecord second = new SAMRecord(header);

            second.setReferenceName("chrm2");
            second.setAlignmentStart(15);
            second.setMateReferenceName(SAMRecord.NO_ALIGNMENT_REFERENCE_NAME);
            second.setAlignmentStart(SAMRecord.NO_ALIGNMENT_START);

            hitsForInsert.addFirstOfPairOrFragment(second);
        }

        for (int i = 0; i < hitsForInsert.numHits(); i++) {
            final SAMRecord first = hitsForInsert.getFirstOfPair(i);
            final SAMRecord second = hitsForInsert.getSecondOfPair(i);

            if (first != null && second != null) {
                Assert.assertEquals(first.getMateAlignmentStart(), second.getAlignmentStart());
                Assert.assertEquals(second.getMateAlignmentStart(), first.getAlignmentStart());
            } else if (first != null) {
                Assert.assertEquals(first.getMateAlignmentStart(), SAMRecord.NO_ALIGNMENT_START);
            } else {
                Assert.assertEquals(second.getMateAlignmentStart(), SAMRecord.NO_ALIGNMENT_START);
            }
        }
    }
}
=======
    @DataProvider(name = "mappedReadInUnmappedBamDataProvider")
    Object[][] mappedReadInUnmappedBamDataProvider() {
        return new Object[][] {
            {false, false, false, true},
            {true, true, false, true},
            {true, false, true, true},
            {true, true, true, false}
        };
    }

    @Test(dataProvider = "mappedReadInUnmappedBamDataProvider")
    public void testMappedReadInUnmappedBam(final boolean paired, final boolean firstUnMapped, final boolean secondUnMapped, final boolean shouldThrowException) throws IOException {
        final SAMRecordSetBuilder samRecordSetBuilderUnmappedBam = new SAMRecordSetBuilder(true, SAMFileHeader.SortOrder.queryname);
        samRecordSetBuilderUnmappedBam.setRandomSeed(12345);
        final SAMFileHeader header = samRecordSetBuilderUnmappedBam.getHeader();
        header.setSequenceDictionary(SAMSequenceDictionaryExtractor.extractDictionary(fasta.toPath()));

        final SAMRecordSetBuilder samRecordSetBuilderAlignedBam = new SAMRecordSetBuilder(true, SAMFileHeader.SortOrder.queryname);
        samRecordSetBuilderUnmappedBam.setRandomSeed(12345);
        final SAMFileHeader headerAligned = samRecordSetBuilderUnmappedBam.getHeader();
        headerAligned.setSequenceDictionary(SAMSequenceDictionaryExtractor.extractDictionary(fasta.toPath()));

        if (!paired) {
            samRecordSetBuilderUnmappedBam.addFrag("theRead", 1, 1, false, false, null, null, -1);
            samRecordSetBuilderAlignedBam.addFrag("theRead", 1, 1, false, false, null, null, -1);
        } else {
            samRecordSetBuilderUnmappedBam.addPair("theRead", 1, 1, 65, firstUnMapped, secondUnMapped, null, null, false, true, -1);
            samRecordSetBuilderAlignedBam.addPair("theRead", 1, 1, 65, false, false, null, null, false, true, -1);
        }

        //add to both unmappedSam and alignedSam
        final File unmappedSam = File.createTempFile("unmapped.", ".sam");
        unmappedSam.deleteOnExit();
        final File alignedSam = File.createTempFile("aligned.", ".sam");
        alignedSam.deleteOnExit();

        final SAMFileWriterFactory factory = new SAMFileWriterFactory();

        final SAMFileWriter unmappedWriter = factory.makeSAMWriter(header, false, unmappedSam);
        final SAMFileWriter alignedWriter = factory.makeSAMWriter(header, false, alignedSam);
        for (final SAMRecord rec : samRecordSetBuilderUnmappedBam.getRecords()) {
            unmappedWriter.addAlignment(rec);
        }

        for (final SAMRecord rec : samRecordSetBuilderAlignedBam.getRecords()) {
            alignedWriter.addAlignment(rec);
        }
        unmappedWriter.close();
        alignedWriter.close();

        //run merge
        final File output = File.createTempFile("output", ".sam");
        output.deleteOnExit();
        final List<String> args = new ArrayList<>(Arrays.asList(
                "UNMAPPED_BAM=" + unmappedSam.getAbsolutePath(),
                "ALIGNED_BAM=" + alignedSam.getAbsolutePath(),
                "OUTPUT=" + output.getAbsolutePath(),
                "REFERENCE_SEQUENCE=" + fasta.getAbsolutePath())
        );

        //should throw PicardException when run because mapped read found in UNMAPPED_BAM input
        if (shouldThrowException) {
            Assert.assertThrows(PicardException.class, () -> runPicardCommandLine(args));
        } else {
            runPicardCommandLine(args);
        }
    }
}
>>>>>>> 0c82cd46
<|MERGE_RESOLUTION|>--- conflicted
+++ resolved
@@ -1931,89 +1931,6 @@
         assertSamValid(mergedSam);
         IOUtil.assertFilesEqual(expectedSam, mergedSam);
     }
-
-<<<<<<< HEAD
-    @Test
-    public void testPairedReadsAreProcessedProperlyInAbsenceOfHitIndexTags () throws IOException {
-        final File unmappedSam = new File(TEST_DATA_DIR, "unmapped1.sam");
-        final File alignedSam = new File(TEST_DATA_DIR, "aligned.sam");
-        final File expectedSam = new File(TEST_DATA_DIR, "merged_expected.sam");
-        final File refFasta = new File(TEST_DATA_DIR, "reference.fasta");
-        final File mergedSam = File.createTempFile("merged", ".sam");
-        mergedSam.deleteOnExit();
-
-        doMergeAlignment(unmappedSam, Collections.singletonList(alignedSam),
-                null, null, null, null,
-                false, true, false, 1,
-                "0", "1.0", "align!", "myAligner",
-                true, refFasta, mergedSam,
-                null, null, null, null, true, SAMFileHeader.SortOrder.queryname);
-
-        assertSamValid(mergedSam);
-        IOUtil.assertFilesEqual(expectedSam, mergedSam);
-    }
-
-    @Test
-    public void testCoordinateByMateMethodWorksProperly () {
-        final HitsForInsert hitsForInsert = new HitsForInsert();
-        final SAMFileHeader header = new SAMFileHeader();
-        header.setSortOrder(SAMFileHeader.SortOrder.queryname);
-
-        { // Both first and second of pair
-            final SAMRecord first = new SAMRecord(header);
-            final SAMRecord second = new SAMRecord(header);
-
-            first.setReferenceName("chrm1");
-            first.setAlignmentStart(20);
-            first.setMateReferenceName("chrm2");
-            first.setMateAlignmentStart(1);
-            second.setReferenceName("chrm2");
-            second.setAlignmentStart(1);
-            second.setMateReferenceName("chrm1");
-            second.setMateAlignmentStart(20);
-
-            hitsForInsert.addFirstOfPairOrFragment(first);
-            hitsForInsert.addSecondOfPair(second);
-        }
-
-        { // Only first
-            final SAMRecord first = new SAMRecord(header);
-
-            first.setReferenceName("chrm1");
-            first.setAlignmentStart(8);
-            first.setMateReferenceName(SAMRecord.NO_ALIGNMENT_REFERENCE_NAME);
-            first.setAlignmentStart(SAMRecord.NO_ALIGNMENT_START);
-
-            hitsForInsert.addFirstOfPairOrFragment(first);
-        }
-
-        { // Only Second
-            final SAMRecord second = new SAMRecord(header);
-
-            second.setReferenceName("chrm2");
-            second.setAlignmentStart(15);
-            second.setMateReferenceName(SAMRecord.NO_ALIGNMENT_REFERENCE_NAME);
-            second.setAlignmentStart(SAMRecord.NO_ALIGNMENT_START);
-
-            hitsForInsert.addFirstOfPairOrFragment(second);
-        }
-
-        for (int i = 0; i < hitsForInsert.numHits(); i++) {
-            final SAMRecord first = hitsForInsert.getFirstOfPair(i);
-            final SAMRecord second = hitsForInsert.getSecondOfPair(i);
-
-            if (first != null && second != null) {
-                Assert.assertEquals(first.getMateAlignmentStart(), second.getAlignmentStart());
-                Assert.assertEquals(second.getMateAlignmentStart(), first.getAlignmentStart());
-            } else if (first != null) {
-                Assert.assertEquals(first.getMateAlignmentStart(), SAMRecord.NO_ALIGNMENT_START);
-            } else {
-                Assert.assertEquals(second.getMateAlignmentStart(), SAMRecord.NO_ALIGNMENT_START);
-            }
-        }
-    }
-}
-=======
     @DataProvider(name = "mappedReadInUnmappedBamDataProvider")
     Object[][] mappedReadInUnmappedBamDataProvider() {
         return new Object[][] {
@@ -2081,5 +1998,85 @@
             runPicardCommandLine(args);
         }
     }
-}
->>>>>>> 0c82cd46
+
+
+    @Test
+    public void testPairedReadsAreProcessedProperlyInAbsenceOfHitIndexTags () throws IOException {
+        final File unmappedSam = new File(TEST_DATA_DIR, "unmapped1.sam");
+        final File alignedSam = new File(TEST_DATA_DIR, "aligned.sam");
+        final File expectedSam = new File(TEST_DATA_DIR, "merged_expected.sam");
+        final File refFasta = new File(TEST_DATA_DIR, "reference.fasta");
+        final File mergedSam = File.createTempFile("merged", ".sam");
+        mergedSam.deleteOnExit();
+
+        doMergeAlignment(unmappedSam, Collections.singletonList(alignedSam),
+                null, null, null, null,
+                false, true, false, 1,
+                "0", "1.0", "align!", "myAligner",
+                true, refFasta, mergedSam,
+                null, null, null, null, true, SAMFileHeader.SortOrder.queryname);
+
+        assertSamValid(mergedSam);
+        IOUtil.assertFilesEqual(expectedSam, mergedSam);
+    }
+
+    @Test
+    public void testCoordinateByMateMethodWorksProperly () {
+        final HitsForInsert hitsForInsert = new HitsForInsert();
+        final SAMFileHeader header = new SAMFileHeader();
+        header.setSortOrder(SAMFileHeader.SortOrder.queryname);
+
+        { // Both first and second of pair
+            final SAMRecord first = new SAMRecord(header);
+            final SAMRecord second = new SAMRecord(header);
+
+            first.setReferenceName("chrm1");
+            first.setAlignmentStart(20);
+            first.setMateReferenceName("chrm2");
+            first.setMateAlignmentStart(1);
+            second.setReferenceName("chrm2");
+            second.setAlignmentStart(1);
+            second.setMateReferenceName("chrm1");
+            second.setMateAlignmentStart(20);
+
+            hitsForInsert.addFirstOfPairOrFragment(first);
+            hitsForInsert.addSecondOfPair(second);
+        }
+
+        { // Only first
+            final SAMRecord first = new SAMRecord(header);
+
+            first.setReferenceName("chrm1");
+            first.setAlignmentStart(8);
+            first.setMateReferenceName(SAMRecord.NO_ALIGNMENT_REFERENCE_NAME);
+            first.setAlignmentStart(SAMRecord.NO_ALIGNMENT_START);
+
+            hitsForInsert.addFirstOfPairOrFragment(first);
+        }
+
+        { // Only Second
+            final SAMRecord second = new SAMRecord(header);
+
+            second.setReferenceName("chrm2");
+            second.setAlignmentStart(15);
+            second.setMateReferenceName(SAMRecord.NO_ALIGNMENT_REFERENCE_NAME);
+            second.setAlignmentStart(SAMRecord.NO_ALIGNMENT_START);
+
+            hitsForInsert.addFirstOfPairOrFragment(second);
+        }
+
+        for (int i = 0; i < hitsForInsert.numHits(); i++) {
+            final SAMRecord first = hitsForInsert.getFirstOfPair(i);
+            final SAMRecord second = hitsForInsert.getSecondOfPair(i);
+
+            if (first != null && second != null) {
+                Assert.assertEquals(first.getMateAlignmentStart(), second.getAlignmentStart());
+                Assert.assertEquals(second.getMateAlignmentStart(), first.getAlignmentStart());
+            } else if (first != null) {
+                Assert.assertEquals(first.getMateAlignmentStart(), SAMRecord.NO_ALIGNMENT_START);
+            } else {
+                Assert.assertEquals(second.getMateAlignmentStart(), SAMRecord.NO_ALIGNMENT_START);
+            }
+        }
+    }
+}